--- conflicted
+++ resolved
@@ -291,13 +291,8 @@
 
 func coredVersionToGenesisTemplate(coredVersion string) string {
 	switch coredVersion {
-<<<<<<< HEAD
 	case "", "v3.0.0", "v3.0.2", "v4.0.0":
-		return coreumconfig.GenesisV3Template, nil
-=======
-	case "v3.0.0":
 		return coreumconfig.GenesisV3Template
->>>>>>> d8c9e292
 	case "v2.0.2":
 		return coreumconfig.GenesisV2Template
 	case "v1.0.0":
