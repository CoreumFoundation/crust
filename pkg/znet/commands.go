--- conflicted
+++ resolved
@@ -299,11 +299,7 @@
 	switch coredVersion {
 	case "", "v3.0.0":
 		return coreumconfig.GenesisV3Template, nil
-<<<<<<< HEAD
-	case "v2.0.0", "v2.0.2":
-=======
 	case "v2.0.2":
->>>>>>> 2514bc58
 		return coreumconfig.GenesisV2Template, nil
 	default:
 		return "", errors.Errorf("not supported version of cored: %s", coredVersion)
