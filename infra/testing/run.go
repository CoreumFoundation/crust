package testing

import (
	"context"
	"os"
	"os/exec"
	"path/filepath"
	"runtime"
	"strconv"
	"strings"
	"time"

	"github.com/pkg/errors"
	"github.com/samber/lo"
	"go.uber.org/zap"

	"github.com/CoreumFoundation/coreum-tools/pkg/libexec"
	"github.com/CoreumFoundation/coreum-tools/pkg/logger"
	"github.com/CoreumFoundation/crust/infra"
	"github.com/CoreumFoundation/crust/infra/apps"
	"github.com/CoreumFoundation/crust/infra/apps/cored"
	"github.com/CoreumFoundation/crust/infra/apps/faucet"
	"github.com/CoreumFoundation/crust/infra/apps/gaiad"
<<<<<<< HEAD
=======
	"github.com/CoreumFoundation/crust/infra/cosmoschain"
>>>>>>> 7e1fa516
)

// Run deploys testing environment and runs tests there.
func Run(ctx context.Context, target infra.Target, appSet infra.AppSet, config infra.Config, onlyTestGroups ...string) error { //nolint:funlen
	testDir := filepath.Join(config.BinDir, ".cache", "integration-tests")
	files, err := os.ReadDir(testDir)
	if err != nil {
		return errors.WithStack(err)
	}
	binaries := make([]string, 0, len(files))
	for _, f := range files {
		if f.IsDir() {
			continue
		}
		binaries = append(binaries, f.Name())
	}

	for _, tg := range onlyTestGroups {
		if !lo.Contains(binaries, tg) {
			return errors.Errorf("binary does not exist for test group %q", tg)
		}
	}
	// if not limitations were provided we test all binaries
	if len(onlyTestGroups) == 0 {
		onlyTestGroups = binaries
	}

	if err := target.Deploy(ctx, appSet); err != nil {
		return err
	}

	log := logger.Get(ctx)
	log.Info("Waiting until all applications start...")
	waitCtx, waitCancel := context.WithTimeout(ctx, 5*time.Minute)
	defer waitCancel()
	if err := infra.WaitUntilHealthy(waitCtx, buildWaitForApps(appSet)...); err != nil {
		return err
	}

	log.Info("All the applications are ready")
	coredApp := appSet.FindRunningApp(cored.AppType, "cored-00")
	if coredApp == nil {
		return errors.New("no running cored app found")
	}

	coredNode := coredApp.(cored.Cored)
	args := []string{
		// The tests themselves are not computationally expensive, most of the time they spend waiting for transactions
		// to be included in blocks, so it should be safe to run more tests in parallel than we have CPus available.
		"-test.parallel", strconv.Itoa(2 * runtime.NumCPU()),
		"-coreum-address", infra.JoinNetAddr("", coredNode.Info().HostFromHost, coredNode.Config().Ports.GRPC),
	}
	if config.TestFilter != "" {
		log.Info("Running only tests matching filter", zap.String("filter", config.TestFilter))
		args = append(args, "-test.run", config.TestFilter)
	}
	if config.VerboseLogging {
		args = append(args, "-test.v")
	}

	const (
		testGroupCoreumModules = "coreum-modules"
		testGroupCoreumUpgrade = "coreum-upgrade"
		testGroupCoreumIBC     = "coreum-ibc"
		testGroupFaucet        = "faucet"
	)

	var failed bool
	// the execution order might be important
	for _, onlyTestGroup := range onlyTestGroups {
		// copy is not used here, since the linter complains in the next line that using append with pre-allocated
		// length leads to extra space getting allocated.
		fullArgs := append([]string{}, args...)
		switch onlyTestGroup {
<<<<<<< HEAD
		case testGroupCoreumModules, testGroupCoreumUpgrade, testGroupCoreumIBC:
=======
		case "coreum-modules", "coreum-upgrade":
			fullArgs = append(fullArgs,
				"-log-format", config.LogFormat,
				"-funding-mnemonic", coredNode.Config().FaucetMnemonic,
				"-run-unsafe=true",
			)

			for _, m := range appSet {
				coredApp, ok := m.(cored.Cored)
				if ok && coredApp.Config().IsValidator && strings.HasPrefix(m.Name(), apps.AppPrefixCored) {
					fullArgs = append(fullArgs, "-staker-mnemonic", coredApp.Config().StakerMnemonic)
				}
			}
		case "coreum-ibc":
			gaiaNode := appSet.FindRunningApp(gaiad.AppType, apps.BuildPrefixedAppName(apps.AppPrefixIBC, string(gaiad.AppType)))
			if gaiaNode == nil {
				return errors.New("no running ibc gaia app found")
			}

			gaiaApp := gaiaNode.(cosmoschain.BaseApp)
>>>>>>> 7e1fa516

			fullArgs = append(fullArgs,
				"-log-format", config.LogFormat,
				"-run-unsafe=true",
<<<<<<< HEAD
				"-coreum-funding-mnemonic", coredNode.Config().FundingMnemonic,
=======
				"-gaia-chain-id", gaiaApp.AppConfig().ChainID,
>>>>>>> 7e1fa516
			)

			for _, m := range appSet {
				coredApp, ok := m.(cored.Cored)
				if ok && coredApp.Config().IsValidator && strings.HasPrefix(coredApp.Name(), "cored-") {
					fullArgs = append(fullArgs, "-coreum-staker-mnemonic", coredApp.Config().StakerMnemonic)
				}

				if onlyTestGroup == testGroupCoreumIBC {
					gaiadApp, ok := m.(gaiad.Gaiad)
					if ok {
						fullArgs = append(fullArgs,
							"-gaia-address", infra.JoinNetAddr("", gaiadApp.Info().HostFromHost, gaiadApp.Ports().GRPC),
							"-gaia-funding-mnemonic", gaiadApp.AppConfig().FundingMnemonic,
						)
					}
				}
			}

		case testGroupFaucet:
			faucetApp := appSet.FindRunningApp(faucet.AppType, "faucet")
			if faucetApp == nil {
				return errors.New("no running faucet app found")
			}
			faucetNode := faucetApp.(faucet.Faucet)
			fullArgs = append(fullArgs,
				"-faucet-address", infra.JoinNetAddr("http", faucetNode.Info().HostFromHost, faucetNode.Port()),
			)
		}

		binPath := filepath.Join(testDir, onlyTestGroup)
		log := log.With(zap.String("binary", binPath), zap.Strings("args", fullArgs))
		log.Info("Running tests")

		if err := libexec.Exec(ctx, exec.Command(binPath, fullArgs...)); err != nil {
			log.Error("Tests failed", zap.Error(err))
			failed = true
		}
	}
	if failed {
		return errors.New("tests failed")
	}
	log.Info("All tests succeeded")
	return nil
}

func buildWaitForApps(appSet infra.AppSet) []infra.HealthCheckCapable {
	waitForApps := make([]infra.HealthCheckCapable, 0, len(appSet))
	for _, app := range appSet {
		withHealthCheck, ok := app.(infra.HealthCheckCapable)
		if !ok {
			withHealthCheck = infra.IsRunning(app)
		}
		waitForApps = append(waitForApps, withHealthCheck)
	}
	return waitForApps
}<|MERGE_RESOLUTION|>--- conflicted
+++ resolved
@@ -21,10 +21,8 @@
 	"github.com/CoreumFoundation/crust/infra/apps/cored"
 	"github.com/CoreumFoundation/crust/infra/apps/faucet"
 	"github.com/CoreumFoundation/crust/infra/apps/gaiad"
-<<<<<<< HEAD
-=======
+	"github.com/CoreumFoundation/crust/infra/apps/gaiad"
 	"github.com/CoreumFoundation/crust/infra/cosmoschain"
->>>>>>> 7e1fa516
 )
 
 // Run deploys testing environment and runs tests there.
@@ -99,39 +97,12 @@
 		// length leads to extra space getting allocated.
 		fullArgs := append([]string{}, args...)
 		switch onlyTestGroup {
-<<<<<<< HEAD
 		case testGroupCoreumModules, testGroupCoreumUpgrade, testGroupCoreumIBC:
-=======
-		case "coreum-modules", "coreum-upgrade":
-			fullArgs = append(fullArgs,
-				"-log-format", config.LogFormat,
-				"-funding-mnemonic", coredNode.Config().FaucetMnemonic,
-				"-run-unsafe=true",
-			)
-
-			for _, m := range appSet {
-				coredApp, ok := m.(cored.Cored)
-				if ok && coredApp.Config().IsValidator && strings.HasPrefix(m.Name(), apps.AppPrefixCored) {
-					fullArgs = append(fullArgs, "-staker-mnemonic", coredApp.Config().StakerMnemonic)
-				}
-			}
-		case "coreum-ibc":
-			gaiaNode := appSet.FindRunningApp(gaiad.AppType, apps.BuildPrefixedAppName(apps.AppPrefixIBC, string(gaiad.AppType)))
-			if gaiaNode == nil {
-				return errors.New("no running ibc gaia app found")
-			}
-
-			gaiaApp := gaiaNode.(cosmoschain.BaseApp)
->>>>>>> 7e1fa516
 
 			fullArgs = append(fullArgs,
 				"-log-format", config.LogFormat,
 				"-run-unsafe=true",
-<<<<<<< HEAD
 				"-coreum-funding-mnemonic", coredNode.Config().FundingMnemonic,
-=======
-				"-gaia-chain-id", gaiaApp.AppConfig().ChainID,
->>>>>>> 7e1fa516
 			)
 
 			for _, m := range appSet {
