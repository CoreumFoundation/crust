--- conflicted
+++ resolved
@@ -110,11 +110,9 @@
 			}
 
 			if onlyTestGroup == testGroupCoreumIBC {
-<<<<<<< HEAD
+				fullArgs = append(fullArgs, "-coreum-rpc-address", infra.JoinNetAddr("http", coredNode.Info().HostFromHost, coredNode.Config().Ports.RPC))
+
 				// *** Gaia ***
-=======
-				fullArgs = append(fullArgs, "-coreum-rpc-address", infra.JoinNetAddr("http", coredNode.Info().HostFromHost, coredNode.Config().Ports.RPC))
->>>>>>> bf73329d
 
 				gaiaNode := appSet.FindRunningAppByName(apps.BuildPrefixedAppName(apps.AppPrefixIBC, string(gaiad.AppType)))
 				if gaiaNode == nil {
@@ -151,11 +149,10 @@
 				friendlessGaiaApp := friendlessGaiaNode.(cosmoschain.BaseApp)
 
 				fullArgs = append(fullArgs,
-					"-friendless-gaia-address", infra.JoinNetAddr("", friendlessGaiaApp.Info().HostFromHost, friendlessGaiaApp.Ports().GRPC),
-					"-friendless-gaia-funding-mnemonic", friendlessGaiaApp.AppConfig().FundingMnemonic,
+					"-friendless-gaia-grpc-address", infra.JoinNetAddr("", friendlessGaiaApp.Info().HostFromHost, friendlessGaiaApp.Ports().GRPC),
+					"-friendless-gaia-rpc-address", infra.JoinNetAddr("http", friendlessGaiaApp.Info().HostFromHost, friendlessGaiaApp.Ports().RPC),
 				)
 			}
-
 		case testGroupFaucet:
 			faucetApp := appSet.FindRunningAppByName(string(faucet.AppType))
 			if faucetApp == nil {
