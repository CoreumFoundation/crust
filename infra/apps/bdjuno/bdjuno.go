package bdjuno

import (
	"bytes"
	"os"
	"text/template"
	"time"

	sdk "github.com/cosmos/cosmos-sdk/types"

	"github.com/CoreumFoundation/coreum-tools/pkg/must"
	"github.com/CoreumFoundation/crust/infra"
	"github.com/CoreumFoundation/crust/infra/apps/cored"
	"github.com/CoreumFoundation/crust/infra/apps/postgres"
	"github.com/CoreumFoundation/crust/infra/targets"
)

const (
	// AppType is the type of bdjuno application
	AppType infra.AppType = "bdjuno"

	// DefaultPort is the default port bdjuno listens on for client connections
	DefaultPort = 3030
)

// Config storesbdjuno app configuration
type Config struct {
	Name           string
	HomeDir        string
	AppInfo        *infra.AppInfo
	Port           int
	ConfigTemplate string
	Cored          cored.Cored
	Postgres       postgres.Postgres
}

// New creates new bdjuno app
func New(config Config) BDJuno {
	return BDJuno{
		config: config,
	}
}

// BDJuno represents bdjuno
type BDJuno struct {
	config Config
}

// Type returns type of application
func (j BDJuno) Type() infra.AppType {
	return AppType
}

// Name returns name of app
func (j BDJuno) Name() string {
	return j.config.Name
}

// Port returns port used by hasura to accept client connections
func (j BDJuno) Port() int {
	return j.config.Port
}

// Info returns deployment info
func (j BDJuno) Info() infra.DeploymentInfo {
	return j.config.AppInfo.Info()
}

// Deployment returns deployment of bdjuno
func (j BDJuno) Deployment() infra.Deployment {
	return infra.Container{
		Image: "gcr.io/coreum-devnet-1/bdjuno:0.44.0",
		AppBase: infra.AppBase{
			Name: j.Name(),
			Info: j.config.AppInfo,
			ArgsFunc: func() []string {
				return []string{
					"bdjuno", "start",
					"--home", targets.AppHomeDir,
				}
			},
			Ports: map[string]int{
				"actions": j.config.Port,
			},
			Requires: infra.Prerequisites{
				Timeout: 20 * time.Second,
				Dependencies: []infra.HealthCheckCapable{
					j.config.Cored,
					j.config.Postgres,
				},
			},
			PrepareFunc: func() error {
<<<<<<< HEAD
				return ioutil.WriteFile(j.config.HomeDir+"/config.yaml", j.prepareConfig(), 0o644)
=======
				return os.WriteFile(j.homeDir+"/config.yaml", j.prepareConfig(), 0o644)
>>>>>>> a744f15a
			},
		},
	}
}

func (j BDJuno) prepareConfig() []byte {
	configBuf := &bytes.Buffer{}
	must.OK(template.Must(template.New("config").Parse(j.config.ConfigTemplate)).Execute(configBuf, struct {
		Port  int
		Cored struct {
			Host          string
			PortRPC       int
			PortGRPC      int
			AddressPrefix string
		}
		Postgres struct {
			Host string
			Port int
			User string
			DB   string
		}
	}{
		Port: j.config.Port,
		Cored: struct {
			Host          string
			PortRPC       int
			PortGRPC      int
			AddressPrefix string
		}{
			Host:          j.config.Cored.Info().HostFromContainer,
			PortRPC:       j.config.Cored.Ports().RPC,
			PortGRPC:      j.config.Cored.Ports().GRPC,
			AddressPrefix: sdk.GetConfig().GetBech32AccountAddrPrefix(),
		},
		Postgres: struct {
			Host string
			Port int
			User string
			DB   string
		}{
			Host: j.config.Postgres.Info().HostFromContainer,
			Port: j.config.Postgres.Port(),
			User: postgres.User,
			DB:   postgres.DB,
		},
	}))
	return configBuf.Bytes()
}<|MERGE_RESOLUTION|>--- conflicted
+++ resolved
@@ -90,11 +90,7 @@
 				},
 			},
 			PrepareFunc: func() error {
-<<<<<<< HEAD
-				return ioutil.WriteFile(j.config.HomeDir+"/config.yaml", j.prepareConfig(), 0o644)
-=======
-				return os.WriteFile(j.homeDir+"/config.yaml", j.prepareConfig(), 0o644)
->>>>>>> a744f15a
+				return os.WriteFile(j.config.HomeDir+"/config.yaml", j.prepareConfig(), 0o644)
 			},
 		},
 	}
