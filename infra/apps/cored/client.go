--- conflicted
+++ resolved
@@ -9,16 +9,12 @@
 	"time"
 
 	"github.com/CoreumFoundation/coreum-tools/pkg/must"
-<<<<<<< HEAD
-	wasmtypes "github.com/CosmWasm/wasmd/x/wasm/types"
-	"github.com/cosmos/cosmos-sdk/client"
-	"github.com/cosmos/cosmos-sdk/client/tx"
-=======
 	"github.com/CoreumFoundation/coreum-tools/pkg/retry"
 	"github.com/CoreumFoundation/coreum/app"
 	"github.com/CoreumFoundation/coreum/pkg/types"
+	wasmtypes "github.com/CosmWasm/wasmd/x/wasm/types"
 	cosmosclient "github.com/cosmos/cosmos-sdk/client"
->>>>>>> 8562fa65
+	"github.com/cosmos/cosmos-sdk/client/tx"
 	cosmossecp256k1 "github.com/cosmos/cosmos-sdk/crypto/keys/secp256k1"
 	cryptotypes "github.com/cosmos/cosmos-sdk/crypto/types"
 	sdk "github.com/cosmos/cosmos-sdk/types"
@@ -43,9 +39,7 @@
 
 var expectedSequenceRegExp = regexp.MustCompile(`account sequence mismatch, expected (\d+), got \d+`)
 
-// NewClient creates new client for cored
-<<<<<<< HEAD
-func NewClient(chainID string, addr string) Client {
+func NewClient(chainID app.ChainID, addr string) Client {
 	switch {
 	case strings.HasPrefix(addr, "tcp://"),
 		strings.HasPrefix(addr, "http://"),
@@ -54,11 +48,7 @@
 		addr = "http://" + addr
 	}
 
-	rpcClient, err := client.NewClientFromNode(addr)
-=======
-func NewClient(chainID app.ChainID, addr string) Client {
-	rpcClient, err := cosmosclient.NewClientFromNode("tcp://" + addr)
->>>>>>> 8562fa65
+	rpcClient, err := cosmosclient.NewClientFromNode(addr)
 	must.OK(err)
 	clientCtx := app.
 		NewDefaultClientContext().
@@ -300,23 +290,7 @@
 	return c.Encode(signedTx), nil
 }
 
-<<<<<<< HEAD
-func isTxInMempool(errRes *sdk.TxResponse) bool {
-	if errRes == nil {
-		return false
-	}
-	return isSDKErrorResult(errRes.Codespace, errRes.Code, cosmoserrors.ErrTxInMempoolCache)
-}
-
-func isSDKErrorResult(codespace string, code uint32, sdkErr *cosmoserrors.Error) bool {
-	return codespace == sdkErr.Codespace() &&
-		code == sdkErr.ABCICode()
-}
-
-func signTx(clientCtx client.Context, input BaseInput, msgs ...sdk.Msg) (authsigning.Tx, error) {
-=======
-func signTx(clientCtx cosmosclient.Context, input BaseInput, msg sdk.Msg) (authsigning.Tx, error) {
->>>>>>> 8562fa65
+func signTx(clientCtx cosmosclient.Context, input BaseInput, msgs ...sdk.Msg) (authsigning.Tx, error) {
 	signer := input.Signer
 
 	privKey := &cosmossecp256k1.PrivKey{Key: signer.Key}
@@ -404,21 +378,16 @@
 	return expectedSequence, true, nil
 }
 
-<<<<<<< HEAD
-// FetchSequenceFromError checks if error is related to account sequence mismatch, and returns expected account sequence
-func FetchSequenceFromError(err error) (uint64, bool) {
-	var seqErr sequenceError
-	if errors.As(err, &seqErr) {
-		return seqErr.expectedSequence, true
-	}
-	return 0, false
+// IsInsufficientFeeError returns true if error was caused by insufficient fee provided with the transaction
+func IsInsufficientFeeError(err error) bool {
+	return asSDKError(err, cosmoserrors.ErrInsufficientFee) != nil
 }
 
 // buildSimTx creates an unsigned tx with an empty single signature and returns
 // the encoded transaction or an error if the unsigned transaction cannot be
 // built.
 func buildSimTx(
-	clientCtx client.Context,
+	clientCtx cosmosclient.Context,
 	base BaseInput,
 	msgs ...sdk.Msg,
 ) ([]byte, error) {
@@ -479,9 +448,4 @@
 
 		l.With(fields...).Info(ev.Type)
 	}
-=======
-// IsInsufficientFeeError returns true if error was caused by insufficient fee provided with the transaction
-func IsInsufficientFeeError(err error) bool {
-	return asSDKError(err, cosmoserrors.ErrInsufficientFee) != nil
->>>>>>> 8562fa65
 }