package cored

import (
	"context"
	"crypto/ed25519"
	"crypto/rand"
	"fmt"
	"io"
	"net"
	"os"
	"path/filepath"
	"runtime"
	"strings"
	"sync"
	"time"

	sdkmath "cosmossdk.io/math"
	cosmosclient "github.com/cosmos/cosmos-sdk/client"
	"github.com/cosmos/cosmos-sdk/client/tx"
	"github.com/cosmos/cosmos-sdk/crypto"
	"github.com/cosmos/cosmos-sdk/crypto/hd"
	"github.com/cosmos/cosmos-sdk/crypto/keyring"
	cosmosed25519 "github.com/cosmos/cosmos-sdk/crypto/keys/ed25519"
	cosmossecp256k1 "github.com/cosmos/cosmos-sdk/crypto/keys/secp256k1"
	srvconfig "github.com/cosmos/cosmos-sdk/server/config"
	sdk "github.com/cosmos/cosmos-sdk/types"
	"github.com/cosmos/cosmos-sdk/types/module"
	"github.com/cosmos/cosmos-sdk/x/auth"
	"github.com/cosmos/cosmos-sdk/x/bank"
	"github.com/cosmos/cosmos-sdk/x/staking"
	stakingtypes "github.com/cosmos/cosmos-sdk/x/staking/types"
	"github.com/pkg/errors"
	"github.com/tidwall/gjson"
	"github.com/tidwall/sjson"

	"github.com/CoreumFoundation/coreum-tools/pkg/must"
	"github.com/CoreumFoundation/coreum/v2/app"
	"github.com/CoreumFoundation/coreum/v2/pkg/client"
	"github.com/CoreumFoundation/coreum/v2/pkg/config"
	"github.com/CoreumFoundation/coreum/v2/pkg/config/constant"
	"github.com/CoreumFoundation/crust/infra"
	"github.com/CoreumFoundation/crust/infra/cosmoschain"
	"github.com/CoreumFoundation/crust/infra/targets"
)

// AppType is the type of cored application.
const AppType infra.AppType = "cored"

// Config stores cored app config.
type Config struct {
	Name              string
	HomeDir           string
	BinDir            string
	WrapperDir        string
	NetworkConfig     *config.NetworkConfig
	AppInfo           *infra.AppInfo
	Ports             Ports
	IsValidator       bool
	StakerMnemonic    string
	StakerBalance     int64
	FundingMnemonic   string
	FaucetMnemonic    string
	RootNode          *Cored
	ImportedMnemonics map[string]string
	BinaryVersion     string
	TimeoutCommit     time.Duration
}

// New creates new cored app.
func New(cfg Config) Cored {
	nodePublicKey, nodePrivateKey, err := ed25519.GenerateKey(rand.Reader)
	must.OK(err)

	var valPrivateKey ed25519.PrivateKey
	if cfg.IsValidator {
		var (
			err          error
			valPublicKey ed25519.PublicKey
		)
		valPublicKey, valPrivateKey, err = ed25519.GenerateKey(rand.Reader)
		must.OK(err)

		stakerPrivKey, err := PrivateKeyFromMnemonic(cfg.StakerMnemonic)
		must.OK(err)

		minimumSelfDelegation := sdk.NewInt64Coin(cfg.NetworkConfig.Denom(), 20_000_000_000) // 20k core

		clientCtx := client.NewContext(client.DefaultContextConfig(), newBasicManager()).WithChainID(string(cfg.NetworkConfig.ChainID()))

		// leave 10% for slashing and commission
		stake := sdk.NewInt64Coin(cfg.NetworkConfig.Denom(), int64(float64(cfg.StakerBalance)*0.9))

		createValidatorTx, err := prepareTxStakingCreateValidator(
			cfg.NetworkConfig.ChainID(),
			clientCtx.TxConfig(),
			valPublicKey,
			stakerPrivKey,
			stake,
			minimumSelfDelegation.Amount,
		)
		must.OK(err)
		networkProvider := cfg.NetworkConfig.Provider.(config.DynamicConfigProvider)
		cfg.NetworkConfig.Provider = networkProvider.WithGenesisTx(createValidatorTx)
	}

	return Cored{
		config:              cfg,
		nodeID:              NodeID(nodePublicKey),
		nodePrivateKey:      nodePrivateKey,
		validatorPrivateKey: valPrivateKey,
		mu:                  &sync.RWMutex{},
		importedMnemonics:   cfg.ImportedMnemonics,
	}
}

// prepareTxStakingCreateValidator generates transaction of type MsgCreateValidator.
func prepareTxStakingCreateValidator(
	chainID constant.ChainID,
	txConfig cosmosclient.TxConfig,
	validatorPublicKey ed25519.PublicKey,
	stakerPrivateKey cosmossecp256k1.PrivKey,
	stakedBalance sdk.Coin,
	selfDelegation sdkmath.Int,
) ([]byte, error) {
	// the passphrase here is the trick to import the private key into the keyring
	const passphrase = "tmp"

	commission := stakingtypes.CommissionRates{
		Rate:          sdk.MustNewDecFromStr("0.1"),
		MaxRate:       sdk.MustNewDecFromStr("0.2"),
		MaxChangeRate: sdk.MustNewDecFromStr("0.01"),
	}

	stakerAddress := sdk.AccAddress(stakerPrivateKey.PubKey().Address())
	msg, err := stakingtypes.NewMsgCreateValidator(
		sdk.ValAddress(stakerAddress),
		&cosmosed25519.PubKey{Key: validatorPublicKey},
		stakedBalance,
		stakingtypes.Description{Moniker: stakerAddress.String()},
		commission,
		selfDelegation,
	)
	if err != nil {
		return nil, errors.Wrap(err, "not able to make CreateValidatorMessage")
	}

	if err := msg.ValidateBasic(); err != nil {
		return nil, errors.Wrap(err, "not able to validate CreateValidatorMessage")
	}

	inMemKeyring := keyring.NewInMemory(config.NewEncodingConfig(app.ModuleBasics).Codec)

	armor := crypto.EncryptArmorPrivKey(&stakerPrivateKey, passphrase, string(hd.Secp256k1Type))
	if err := inMemKeyring.ImportPrivKey(stakerAddress.String(), armor, passphrase); err != nil {
		return nil, errors.Wrap(err, "not able to import private key into new in memory keyring")
	}

	txf := tx.Factory{}.
		WithChainID(string(chainID)).
		WithKeybase(inMemKeyring).
		WithTxConfig(txConfig)

	txBuilder, err := txf.BuildUnsignedTx(msg)
	if err != nil {
		return nil, err
	}

	if err := tx.Sign(txf, stakerAddress.String(), txBuilder, true); err != nil {
		return nil, err
	}

	txBytes, err := txConfig.TxJSONEncoder()(txBuilder.GetTx())
	if err != nil {
		return nil, err
	}

	return txBytes, nil
}

// Cored represents cored.
type Cored struct {
	config              Config
	nodeID              string
	nodePrivateKey      ed25519.PrivateKey
	validatorPrivateKey ed25519.PrivateKey

	mu                *sync.RWMutex
	importedMnemonics map[string]string
}

// Type returns type of application.
func (c Cored) Type() infra.AppType {
	return AppType
}

// Name returns name of app.
func (c Cored) Name() string {
	return c.config.Name
}

// Info returns deployment info.
func (c Cored) Info() infra.DeploymentInfo {
	return c.config.AppInfo.Info()
}

// NodeID returns node ID.
func (c Cored) NodeID() string {
	return c.nodeID
}

// Config returns cored config.
func (c Cored) Config() Config {
	return c.config
}

// ClientContext creates new cored ClientContext.
func (c Cored) ClientContext() client.Context {
	rpcClient, err := cosmosclient.NewClientFromNode(infra.JoinNetAddr("http", c.Info().HostFromHost, c.Config().Ports.RPC))
	must.OK(err)

	mm := newBasicManager()
	grpcClient, err := cosmoschain.GRPCClient(infra.JoinNetAddr("", c.Info().HostFromHost, c.Config().Ports.GRPC), mm)
	must.OK(err)

	return client.NewContext(client.DefaultContextConfig(), mm).
		WithChainID(string(c.config.NetworkConfig.ChainID())).
		WithRPCClient(rpcClient).
		WithGRPCClient(grpcClient)
}

// TxFactory returns factory with present values for the chain.
func (c Cored) TxFactory(clientCtx client.Context) tx.Factory {
	return tx.Factory{}.
		WithKeybase(clientCtx.Keyring()).
		WithChainID(string(c.config.NetworkConfig.ChainID())).
		WithTxConfig(clientCtx.TxConfig())
}

// HealthCheck checks if cored chain is ready to accept transactions.
func (c Cored) HealthCheck(ctx context.Context) error {
	return infra.CheckCosmosNodeHealth(ctx, c.ClientContext(), c.Info())
}

// Deployment returns deployment of cored.
func (c Cored) Deployment() infra.Deployment {
	deployment := infra.Deployment{
		RunAsUser: true,
		Image:     "cored:znet",
		Name:      c.Name(),
		Info:      c.config.AppInfo,
		EnvVarsFunc: func() []infra.EnvVar {
			return []infra.EnvVar{
				{
					Name:  "DAEMON_HOME",
					Value: filepath.Join(targets.AppHomeDir, string(c.config.NetworkConfig.ChainID())),
				},
				{
					Name:  "DAEMON_NAME",
					Value: "cored",
				},
			}
		},
		Volumes: []infra.Volume{
			{
				Source:      filepath.Join(c.config.HomeDir, "config"),
				Destination: filepath.Join(targets.AppHomeDir, string(c.config.NetworkConfig.ChainID()), "config"),
			},
			{
				Source:      filepath.Join(c.config.HomeDir, "data"),
				Destination: filepath.Join(targets.AppHomeDir, string(c.config.NetworkConfig.ChainID()), "data"),
			},
			{
				Source:      filepath.Join(c.config.HomeDir, "cosmovisor", "genesis"),
				Destination: filepath.Join(targets.AppHomeDir, string(c.config.NetworkConfig.ChainID()), "cosmovisor", "genesis"),
			},
			{
				Source:      filepath.Join(c.config.HomeDir, "cosmovisor", "upgrades"),
				Destination: filepath.Join(targets.AppHomeDir, string(c.config.NetworkConfig.ChainID()), "cosmovisor", "upgrades"),
			},
		},
		ArgsFunc: func() []string {
			args := []string{
				"start",
				"--home", targets.AppHomeDir,
				"--log_level", "info",
				"--trace",
				"--rpc.laddr", infra.JoinNetAddrIP("tcp", net.IPv4zero, c.config.Ports.RPC),
				"--p2p.laddr", infra.JoinNetAddrIP("tcp", net.IPv4zero, c.config.Ports.P2P),
				"--grpc.address", infra.JoinNetAddrIP("", net.IPv4zero, c.config.Ports.GRPC),
				"--grpc-web.address", infra.JoinNetAddrIP("", net.IPv4zero, c.config.Ports.GRPCWeb),
				"--rpc.pprof_laddr", infra.JoinNetAddrIP("", net.IPv4zero, c.config.Ports.PProf),
				"--inv-check-period", "1",
				"--chain-id", string(c.config.NetworkConfig.ChainID()),
				"--minimum-gas-prices", fmt.Sprintf("0.000000000000000001%s", c.config.NetworkConfig.Denom()),
			}
			if c.config.RootNode != nil {
				args = append(args,
					"--p2p.persistent_peers", c.config.RootNode.NodeID()+"@"+infra.JoinNetAddr("", c.config.RootNode.Info().HostFromContainer, c.config.RootNode.Config().Ports.P2P),
				)
			}

			return args
		},
		Ports:       infra.PortsToMap(c.config.Ports),
		PrepareFunc: c.prepare,
		ConfigureFunc: func(ctx context.Context, deployment infra.DeploymentInfo) error {
			return c.saveClientWrapper(c.config.WrapperDir, deployment.HostFromHost)
		},
	}
	if c.config.RootNode != nil {
		deployment.Requires = infra.Prerequisites{
			Timeout: 20 * time.Second,
			Dependencies: []infra.HealthCheckCapable{
				infra.IsRunning(*c.config.RootNode),
			},
		}
	}
	return deployment
}

func (c Cored) prepare() error {
	c.mu.RLock()
	defer c.mu.RUnlock()

	saveTendermintConfig(config.NodeConfig{
		Name:           c.config.Name,
		PrometheusPort: c.config.Ports.Prometheus,
		NodeKey:        c.nodePrivateKey,
		ValidatorKey:   c.validatorPrivateKey,
	}, c.config.TimeoutCommit, c.config.HomeDir)

	appCfg := srvconfig.DefaultConfig()
	appCfg.API.Enable = true
	appCfg.API.Swagger = true
	appCfg.API.EnableUnsafeCORS = true
	appCfg.API.Address = infra.JoinNetAddrIP("tcp", net.IPv4zero, c.config.Ports.API)
	appCfg.GRPC.Enable = true
	appCfg.GRPCWeb.Enable = true
	appCfg.GRPCWeb.EnableUnsafeCORS = true
	appCfg.Telemetry.Enabled = true
	appCfg.Telemetry.PrometheusRetentionTime = 600
	srvconfig.WriteConfigFile(filepath.Join(c.config.HomeDir, "config", "app.toml"), appCfg)

	if err := importMnemonicsToKeyring(c.config.HomeDir, c.importedMnemonics); err != nil {
		return err
	}

	if err := c.SaveGenesis(c.config.HomeDir); err != nil {
		return errors.WithStack(err)
	}

	if err := os.MkdirAll(filepath.Join(c.config.HomeDir, "cosmovisor", "genesis", "bin"), 0o700); err != nil {
		return errors.WithStack(err)
	}

	// by default the binary version is latest, but if `BinaryVersion` is provided we take it as initial
	binaryPath := filepath.Join(c.config.BinDir, ".cache", "cored", "docker."+runtime.GOARCH, "bin", "cored")
	if c.Config().BinaryVersion != "" {
		binaryPath += "-" + c.Config().BinaryVersion
	}
	if err := copyFile(binaryPath, filepath.Join(c.config.HomeDir, "cosmovisor", "genesis", "bin", "cored"), 0o755); err != nil {
		return err
	}

	// upgrade to binary mapping
	upgrades := map[string]string{
<<<<<<< HEAD
		"v2":       "cored-v2.0.2",
		"v2patch1": "cored-v2.0.2",
		"v3":       "cored",
=======
		"v3": "cored",
>>>>>>> 2514bc58
	}
	for upgrade, binary := range upgrades {
		err := copyFile(filepath.Join(c.config.BinDir, ".cache", "cored", "docker."+runtime.GOARCH, "bin", binary),
			filepath.Join(c.config.HomeDir, "cosmovisor", "upgrades", upgrade, "bin", "cored"), 0o755)
		if err != nil {
			return err
		}
	}

	return nil
}

func (c Cored) saveClientWrapper(wrapperDir, hostname string) error {
	client := `#!/bin/bash
OPTS=""
if [ "$1" == "tx" ] || [ "$1" == "q" ] || [ "$1" == "query" ]; then
	OPTS="$OPTS --node ""` + infra.JoinNetAddr("tcp", hostname, c.config.Ports.RPC) + `"""
fi
if [ "$1" == "tx" ] || [ "$1" == "keys" ]; then
	OPTS="$OPTS --keyring-backend ""test"""
fi

exec "` + c.config.BinDir + `/cored" --chain-id "` + string(c.config.NetworkConfig.ChainID()) + `" --home "` + filepath.Dir(c.config.HomeDir) + `" "$@" $OPTS
`
	return errors.WithStack(os.WriteFile(filepath.Join(wrapperDir, c.Name()), []byte(client), 0o700))
}

func newBasicManager() module.BasicManager {
	return module.NewBasicManager(
		auth.AppModuleBasic{},
		bank.AppModuleBasic{},
		staking.AppModuleBasic{},
	)
}

// SaveGenesis saves json encoded representation of the genesis config into file.
func (c Cored) SaveGenesis(homeDir string) error {
	genDocBytes, err := c.config.NetworkConfig.EncodeGenesis()
	if err != nil {
		return err
	}

	if strings.HasPrefix(c.config.BinaryVersion, "v2") {
		genDocBytes = applyV2PatchToV3Genesis(genDocBytes)
	}

	if err := os.MkdirAll(homeDir+"/config", 0o700); err != nil {
		return errors.Wrap(err, "unable to make config directory")
	}

	err = os.WriteFile(homeDir+"/config/genesis.json", genDocBytes, 0644)
	return errors.Wrap(err, "unable to write genesis bytes to file")
}

// This is temporary solution to make both v2 & v3 cored version work.
// Since cosmos SDK changed structure of genesis file, we need to apply some patches to v3 (sdk v47)
// to make it compatible with v2 (sdk v45) binary.
func applyV2PatchToV3Genesis(originalGenDocBytes []byte) []byte {
	// Deleting "send_enabled" from "bank"
	modifiedGenDocStr, _ := sjson.Delete(string(originalGenDocBytes), "app_state.bank.send_enabled")

	// Iterating over "denom_metadata" in "bank"
	denomMetadataCount := gjson.Get(modifiedGenDocStr, "app_state.bank.denom_metadata.#").Int()
	for i := 0; i < int(denomMetadataCount); i++ {
		// Removing "uri" and "uri_hash" fields
		modifiedGenDocStr, _ = sjson.Delete(modifiedGenDocStr, fmt.Sprintf("app_state.bank.denom_metadata.%d.uri", i))
		modifiedGenDocStr, _ = sjson.Delete(modifiedGenDocStr, fmt.Sprintf("app_state.bank.denom_metadata.%d.uri_hash", i))
	}

	// Iterating over "gen_txs" in "genutil"
	genTxsCount := gjson.Get(modifiedGenDocStr, "app_state.genutil.gen_txs.#").Int()
	for i := 0; i < int(genTxsCount); i++ {
		// Deleting "tip" from "auth_info" in each "gen_txs" item
		modifiedGenDocStr, _ = sjson.Delete(modifiedGenDocStr, fmt.Sprintf("app_state.genutil.gen_txs.%d.auth_info.tip", i))
	}

	return []byte(modifiedGenDocStr)
}

func copyFile(src, dst string, perm os.FileMode) error {
	fr, err := os.Open(src)
	if err != nil {
		return errors.WithStack(err)
	}
	defer fr.Close()

	if err := os.MkdirAll(filepath.Dir(dst), 0o700); err != nil {
		return errors.WithStack(err)
	}

	fw, err := os.OpenFile(dst, os.O_CREATE|os.O_TRUNC|os.O_WRONLY, perm)
	if err != nil {
		return errors.WithStack(err)
	}
	defer fw.Close()

	if _, err = io.Copy(fw, fr); err != nil {
		return errors.WithStack(err)
	}

	return nil
}<|MERGE_RESOLUTION|>--- conflicted
+++ resolved
@@ -364,13 +364,7 @@
 
 	// upgrade to binary mapping
 	upgrades := map[string]string{
-<<<<<<< HEAD
-		"v2":       "cored-v2.0.2",
-		"v2patch1": "cored-v2.0.2",
-		"v3":       "cored",
-=======
 		"v3": "cored",
->>>>>>> 2514bc58
 	}
 	for upgrade, binary := range upgrades {
 		err := copyFile(filepath.Join(c.config.BinDir, ".cache", "cored", "docker."+runtime.GOARCH, "bin", binary),
