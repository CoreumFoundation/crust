package cored

import (
	"context"
	"crypto/ed25519"
	"crypto/rand"
	"encoding/json"
	"io"
	"net"
	"net/http"
	"net/url"
	"os"
	"path/filepath"
	"sync"
	"time"

	"github.com/pkg/errors"

	"github.com/CoreumFoundation/coreum-tools/pkg/must"
	"github.com/CoreumFoundation/coreum-tools/pkg/retry"
	"github.com/CoreumFoundation/coreum/app"
	"github.com/CoreumFoundation/coreum/pkg/client"
	"github.com/CoreumFoundation/coreum/pkg/config"
	"github.com/CoreumFoundation/coreum/pkg/staking"
	"github.com/CoreumFoundation/coreum/pkg/types"
	"github.com/CoreumFoundation/crust/infra"
	"github.com/CoreumFoundation/crust/infra/targets"
	"github.com/CoreumFoundation/crust/pkg/rnd"
)

// AppType is the type of cored application
const AppType infra.AppType = "cored"

// Config stores cored app config
type Config struct {
<<<<<<< HEAD
	Name              string
	HomeDir           string
	BinDir            string
	WrapperDir        string
	Network           *app.Network
	AppInfo           *infra.AppInfo
	Ports             Ports
	IsValidator       bool
	ValidatorMnemonic string
	RootNode          *Cored
	Wallets           map[string]types.Secp256k1PrivateKey
=======
	Name       string
	HomeDir    string
	BinDir     string
	WrapperDir string
	Network    *config.Network
	AppInfo    *infra.AppInfo
	Ports      Ports
	Validator  bool
	RootNode   *Cored
	Wallets    map[string]types.Secp256k1PrivateKey
>>>>>>> 25c4e8a7
}

// New creates new cored app
func New(cfg Config) Cored {
	nodePublicKey, nodePrivateKey, err := ed25519.GenerateKey(rand.Reader)
	must.OK(err)

	var validatorPrivateKey ed25519.PrivateKey
<<<<<<< HEAD
	if config.IsValidator {
=======
	if cfg.Validator {
>>>>>>> 25c4e8a7
		valPublicKey, valPrivateKey, err := ed25519.GenerateKey(rand.Reader)
		must.OK(err)

		stakerPrivKey, err := PrivateKeyFromMnemonic(config.ValidatorMnemonic)
		must.OK(err)

		stakerPubKey := stakerPrivKey.PubKey()
		validatorPrivateKey = valPrivateKey
		stake := "100000000" + cfg.Network.TokenSymbol()

		must.OK(cfg.Network.FundAccount(stakerPubKey, stake))

		clientCtx := config.NewClientContext(app.ModuleBasics).WithChainID(string(cfg.Network.ChainID()))

		// FIXME: make clientCtx as private field of the client type
		tx, err := staking.PrepareTxStakingCreateValidator(clientCtx, valPublicKey, stakerPrivKey, stake)
		must.OK(err)
		cfg.Network.AddGenesisTx(tx)
	}

	return Cored{
		config:              cfg,
		nodeID:              NodeID(nodePublicKey),
		nodePrivateKey:      nodePrivateKey,
		validatorPrivateKey: validatorPrivateKey,
		mu:                  &sync.RWMutex{},
		walletKeys:          cfg.Wallets,
	}
}

// Cored represents cored
type Cored struct {
	config              Config
	nodeID              string
	nodePrivateKey      ed25519.PrivateKey
	validatorPrivateKey ed25519.PrivateKey

	mu         *sync.RWMutex
	walletKeys map[string]types.Secp256k1PrivateKey
}

// Type returns type of application
func (c Cored) Type() infra.AppType {
	return AppType
}

// Name returns name of app
func (c Cored) Name() string {
	return c.config.Name
}

// NodeID returns node ID
func (c Cored) NodeID() string {
	return c.nodeID
}

// Ports returns ports used by the application
func (c Cored) Ports() Ports {
	return c.config.Ports
}

// Network returns the network config used in the chain
func (c Cored) Network() *config.Network {
	return c.config.Network
}

// Info returns deployment info
func (c Cored) Info() infra.DeploymentInfo {
	return c.config.AppInfo.Info()
}

// AddWallet adds wallet to genesis block and local keystore
func (c Cored) AddWallet(balances string) types.Wallet {
	pubKey, privKey := types.GenerateSecp256k1Key()
	err := c.config.Network.FundAccount(pubKey, balances)
	must.OK(err)

	c.mu.Lock()
	defer c.mu.Unlock()

	var name string
	for {
		name = rnd.GetRandomName()
		if len(c.walletKeys[name]) == 0 {
			break
		}
	}

	c.walletKeys[name] = privKey
	return types.Wallet{Name: name, Key: privKey}
}

// Client creates new client for cored blockchain
func (c Cored) Client() client.Client {
	return client.New(c.config.Network.ChainID(), infra.JoinNetAddr("", c.Info().HostFromHost, c.Ports().RPC))
}

// HealthCheck checks if cored chain is ready to accept transactions
func (c Cored) HealthCheck(ctx context.Context) error {
	if c.config.AppInfo.Info().Status != infra.AppStatusRunning {
		return retry.Retryable(errors.Errorf("cored chain hasn't started yet"))
	}
	ctx, cancel := context.WithTimeout(ctx, 2*time.Second)
	defer cancel()

	statusURL := url.URL{Scheme: "http", Host: infra.JoinNetAddr("", c.Info().HostFromHost, c.config.Ports.RPC), Path: "/status"}
	req := must.HTTPRequest(http.NewRequestWithContext(ctx, http.MethodGet, statusURL.String(), nil))
	req.Header.Set("Content-Type", "application/json")
	resp, err := http.DefaultClient.Do(req)
	if err != nil {
		return retry.Retryable(errors.WithStack(err))
	}
	defer resp.Body.Close()

	body, err := io.ReadAll(resp.Body)
	if err != nil {
		return retry.Retryable(errors.WithStack(err))
	}

	if resp.StatusCode != http.StatusOK {
		return retry.Retryable(errors.Errorf("health check failed, status code: %d, response: %s", resp.StatusCode, body))
	}

	data := struct {
		Result struct {
			SyncInfo struct {
				LatestBlockHash string `json:"latest_block_hash"` //nolint: tagliatelle
			} `json:"sync_info"` //nolint: tagliatelle
		} `json:"result"`
	}{}

	if err := json.Unmarshal(body, &data); err != nil {
		return retry.Retryable(errors.WithStack(err))
	}

	if data.Result.SyncInfo.LatestBlockHash == "" {
		return retry.Retryable(errors.New("genesis block hasn't been mined yet"))
	}

	return nil
}

// Deployment returns deployment of cored
func (c Cored) Deployment() infra.Deployment {
	deployment := infra.Deployment{
		MountAppDir: true,
		Image:       "cored:znet",
		Name:        c.Name(),
		Info:        c.config.AppInfo,
		ArgsFunc: func() []string {
			args := []string{
				"start",
				"--home", targets.AppHomeDir,
				"--log_level", "debug",
				"--trace",
				"--rpc.laddr", infra.JoinNetAddrIP("tcp", net.IPv4zero, c.config.Ports.RPC),
				"--p2p.laddr", infra.JoinNetAddrIP("tcp", net.IPv4zero, c.config.Ports.P2P),
				"--grpc.address", infra.JoinNetAddrIP("", net.IPv4zero, c.config.Ports.GRPC),
				"--grpc-web.address", infra.JoinNetAddrIP("", net.IPv4zero, c.config.Ports.GRPCWeb),
				"--rpc.pprof_laddr", infra.JoinNetAddrIP("", net.IPv4zero, c.config.Ports.PProf),
				"--chain-id", string(c.config.Network.ChainID()),
			}
			if c.config.RootNode != nil {
				args = append(args,
					"--p2p.persistent_peers", c.config.RootNode.NodeID()+"@"+infra.JoinNetAddr("", c.config.RootNode.Info().HostFromContainer, c.config.RootNode.Ports().P2P),
				)
			}

			return args
		},
		Ports: infra.PortsToMap(c.config.Ports),
		PrepareFunc: func() error {
			c.mu.RLock()
			defer c.mu.RUnlock()

			nodeConfig := config.NodeConfig{
				Name:           c.config.Name,
				PrometheusPort: c.config.Ports.Prometheus,
				NodeKey:        c.nodePrivateKey,
				ValidatorKey:   c.validatorPrivateKey,
			}
			SaveConfig(nodeConfig, c.config.HomeDir)

			addKeysToStore(c.config.HomeDir, c.walletKeys)

			return c.config.Network.SaveGenesis(c.config.HomeDir)
		},
		ConfigureFunc: func(ctx context.Context, deployment infra.DeploymentInfo) error {
			return c.saveClientWrapper(c.config.WrapperDir, deployment.HostFromHost)
		},
	}
	if c.config.RootNode != nil {
		deployment.Requires = infra.Prerequisites{
			Timeout: 20 * time.Second,
			Dependencies: []infra.HealthCheckCapable{
				infra.IsRunning(*c.config.RootNode),
			},
		}
	}
	return deployment
}

func (c Cored) saveClientWrapper(wrapperDir string, hostname string) error {
	client := `#!/bin/bash
OPTS=""
if [ "$1" == "tx" ] || [ "$1" == "q" ] || [ "$1" == "query" ]; then
	OPTS="$OPTS --node ""` + infra.JoinNetAddr("tcp", hostname, c.config.Ports.RPC) + `"""
fi
if [ "$1" == "tx" ] || [ "$1" == "keys" ]; then
	OPTS="$OPTS --keyring-backend ""test"""
fi

exec "` + c.config.BinDir + `/cored" --chain-id "` + string(c.config.Network.ChainID()) + `" --home "` + filepath.Dir(c.config.HomeDir) + `" "$@" $OPTS
`
	return errors.WithStack(os.WriteFile(wrapperDir+"/"+c.Name(), []byte(client), 0o700))
}<|MERGE_RESOLUTION|>--- conflicted
+++ resolved
@@ -33,30 +33,17 @@
 
 // Config stores cored app config
 type Config struct {
-<<<<<<< HEAD
 	Name              string
 	HomeDir           string
 	BinDir            string
 	WrapperDir        string
-	Network           *app.Network
+	Network           *config.Network
 	AppInfo           *infra.AppInfo
 	Ports             Ports
 	IsValidator       bool
 	ValidatorMnemonic string
 	RootNode          *Cored
 	Wallets           map[string]types.Secp256k1PrivateKey
-=======
-	Name       string
-	HomeDir    string
-	BinDir     string
-	WrapperDir string
-	Network    *config.Network
-	AppInfo    *infra.AppInfo
-	Ports      Ports
-	Validator  bool
-	RootNode   *Cored
-	Wallets    map[string]types.Secp256k1PrivateKey
->>>>>>> 25c4e8a7
 }
 
 // New creates new cored app
@@ -65,11 +52,7 @@
 	must.OK(err)
 
 	var validatorPrivateKey ed25519.PrivateKey
-<<<<<<< HEAD
-	if config.IsValidator {
-=======
-	if cfg.Validator {
->>>>>>> 25c4e8a7
+	if cfg.IsValidator {
 		valPublicKey, valPrivateKey, err := ed25519.GenerateKey(rand.Reader)
 		must.OK(err)
 
