package cored

import (
	"context"
	"crypto/ed25519"
	"crypto/rand"
	"encoding/json"
	"io"
	"net"
	"net/http"
	"net/url"
	"os"
	"path/filepath"
	"sync"
	"time"

<<<<<<< HEAD
	sdk "github.com/cosmos/cosmos-sdk/types"
=======
	"github.com/cosmos/cosmos-sdk/types/module"
	"github.com/cosmos/cosmos-sdk/x/staking"
>>>>>>> e4e73738
	"github.com/pkg/errors"

	"github.com/CoreumFoundation/coreum-tools/pkg/must"
	"github.com/CoreumFoundation/coreum-tools/pkg/retry"
	"github.com/CoreumFoundation/coreum/pkg/client"
	"github.com/CoreumFoundation/coreum/pkg/config"
	coreumstaking "github.com/CoreumFoundation/coreum/pkg/staking"
	"github.com/CoreumFoundation/coreum/pkg/types"
	"github.com/CoreumFoundation/crust/infra"
	"github.com/CoreumFoundation/crust/infra/targets"
	"github.com/CoreumFoundation/crust/pkg/rnd"
)

// AppType is the type of cored application
const AppType infra.AppType = "cored"

// Config stores cored app config
type Config struct {
	Name           string
	HomeDir        string
	BinDir         string
	WrapperDir     string
	Network        *config.Network
	AppInfo        *infra.AppInfo
	Ports          Ports
	IsValidator    bool
	StakerMnemonic string
	RootNode       *Cored
	Wallets        map[string]types.Secp256k1PrivateKey
}

// New creates new cored app
func New(cfg Config) Cored {
	nodePublicKey, nodePrivateKey, err := ed25519.GenerateKey(rand.Reader)
	must.OK(err)

	var validatorPrivateKey ed25519.PrivateKey
	if cfg.IsValidator {
		valPublicKey, valPrivateKey, err := ed25519.GenerateKey(rand.Reader)
		must.OK(err)

		stakerPrivKey, err := PrivateKeyFromMnemonic(cfg.StakerMnemonic)
		must.OK(err)

		stakerPubKey := stakerPrivKey.PubKey()
		validatorPrivateKey = valPrivateKey

		stake := sdk.NewInt64Coin(cfg.Network.TokenSymbol(), 1000000000)
		// the additional balance will be used to pay for the tx submitted from the stakers accounts
		additionalBalance := sdk.NewInt64Coin(cfg.Network.TokenSymbol(), 1000000000)

		must.OK(cfg.Network.FundAccount(stakerPubKey, stake.Add(additionalBalance).String()))

		clientCtx := config.NewClientContext(module.NewBasicManager(
			staking.AppModuleBasic{},
		)).WithChainID(string(cfg.Network.ChainID()))

<<<<<<< HEAD
		// FIXME: make clientCtx as private field of the client type
		tx, err := staking.PrepareTxStakingCreateValidator(clientCtx, valPublicKey, stakerPrivKey, stake.String())
=======
		tx, err := coreumstaking.PrepareTxStakingCreateValidator(clientCtx, valPublicKey, stakerPrivKey, stake)
>>>>>>> e4e73738
		must.OK(err)
		cfg.Network.AddGenesisTx(tx)
	}

	return Cored{
		config:              cfg,
		nodeID:              NodeID(nodePublicKey),
		nodePrivateKey:      nodePrivateKey,
		validatorPrivateKey: validatorPrivateKey,
		mu:                  &sync.RWMutex{},
		walletKeys:          cfg.Wallets,
	}
}

// Cored represents cored
type Cored struct {
	config              Config
	nodeID              string
	nodePrivateKey      ed25519.PrivateKey
	validatorPrivateKey ed25519.PrivateKey

	mu         *sync.RWMutex
	walletKeys map[string]types.Secp256k1PrivateKey
}

// Type returns type of application
func (c Cored) Type() infra.AppType {
	return AppType
}

// Name returns name of app
func (c Cored) Name() string {
	return c.config.Name
}

// Info returns deployment info
func (c Cored) Info() infra.DeploymentInfo {
	return c.config.AppInfo.Info()
}

// NodeID returns node ID
func (c Cored) NodeID() string {
	return c.nodeID
}

// Config returns cored config.
func (c Cored) Config() Config {
	return c.config
}

// AddWallet adds wallet to genesis block and local keystore
func (c Cored) AddWallet(balances string) types.Wallet {
	pubKey, privKey := types.GenerateSecp256k1Key()
	err := c.config.Network.FundAccount(pubKey, balances)
	must.OK(err)

	c.mu.Lock()
	defer c.mu.Unlock()

	var name string
	for {
		name = rnd.GetRandomName()
		if len(c.walletKeys[name]) == 0 {
			break
		}
	}

	c.walletKeys[name] = privKey
	return types.Wallet{Name: name, Key: privKey}
}

// Client creates new client for cored blockchain
func (c Cored) Client() client.Client {
	return client.New(c.config.Network.ChainID(), infra.JoinNetAddr("", c.Info().HostFromHost, c.Config().Ports.RPC))
}

// HealthCheck checks if cored chain is ready to accept transactions
func (c Cored) HealthCheck(ctx context.Context) error {
	if c.config.AppInfo.Info().Status != infra.AppStatusRunning {
		return retry.Retryable(errors.Errorf("cored chain hasn't started yet"))
	}
	ctx, cancel := context.WithTimeout(ctx, 2*time.Second)
	defer cancel()

	statusURL := url.URL{Scheme: "http", Host: infra.JoinNetAddr("", c.Info().HostFromHost, c.config.Ports.RPC), Path: "/status"}
	req := must.HTTPRequest(http.NewRequestWithContext(ctx, http.MethodGet, statusURL.String(), nil))
	req.Header.Set("Content-Type", "application/json")
	resp, err := http.DefaultClient.Do(req)
	if err != nil {
		return retry.Retryable(errors.WithStack(err))
	}
	defer resp.Body.Close()

	body, err := io.ReadAll(resp.Body)
	if err != nil {
		return retry.Retryable(errors.WithStack(err))
	}

	if resp.StatusCode != http.StatusOK {
		return retry.Retryable(errors.Errorf("health check failed, status code: %d, response: %s", resp.StatusCode, body))
	}

	data := struct {
		Result struct {
			SyncInfo struct {
				LatestBlockHash string `json:"latest_block_hash"` //nolint: tagliatelle
			} `json:"sync_info"` //nolint: tagliatelle
		} `json:"result"`
	}{}

	if err := json.Unmarshal(body, &data); err != nil {
		return retry.Retryable(errors.WithStack(err))
	}

	if data.Result.SyncInfo.LatestBlockHash == "" {
		return retry.Retryable(errors.New("genesis block hasn't been mined yet"))
	}

	return nil
}

// Deployment returns deployment of cored
func (c Cored) Deployment() infra.Deployment {
	deployment := infra.Deployment{
		MountAppDir: true,
		Image:       "cored:znet",
		Name:        c.Name(),
		Info:        c.config.AppInfo,
		ArgsFunc: func() []string {
			args := []string{
				"start",
				"--home", targets.AppHomeDir,
				"--log_level", "debug",
				"--trace",
				"--rpc.laddr", infra.JoinNetAddrIP("tcp", net.IPv4zero, c.config.Ports.RPC),
				"--p2p.laddr", infra.JoinNetAddrIP("tcp", net.IPv4zero, c.config.Ports.P2P),
				"--grpc.address", infra.JoinNetAddrIP("", net.IPv4zero, c.config.Ports.GRPC),
				"--grpc-web.address", infra.JoinNetAddrIP("", net.IPv4zero, c.config.Ports.GRPCWeb),
				"--rpc.pprof_laddr", infra.JoinNetAddrIP("", net.IPv4zero, c.config.Ports.PProf),
				"--chain-id", string(c.config.Network.ChainID()),
			}
			if c.config.RootNode != nil {
				args = append(args,
					"--p2p.persistent_peers", c.config.RootNode.NodeID()+"@"+infra.JoinNetAddr("", c.config.RootNode.Info().HostFromContainer, c.config.RootNode.Config().Ports.P2P),
				)
			}

			return args
		},
		Ports: infra.PortsToMap(c.config.Ports),
		PrepareFunc: func() error {
			c.mu.RLock()
			defer c.mu.RUnlock()

			nodeConfig := config.NodeConfig{
				Name:           c.config.Name,
				PrometheusPort: c.config.Ports.Prometheus,
				NodeKey:        c.nodePrivateKey,
				ValidatorKey:   c.validatorPrivateKey,
			}
			SaveConfig(nodeConfig, c.config.HomeDir)

			addKeysToStore(c.config.HomeDir, c.walletKeys)

			return c.config.Network.SaveGenesis(c.config.HomeDir)
		},
		ConfigureFunc: func(ctx context.Context, deployment infra.DeploymentInfo) error {
			return c.saveClientWrapper(c.config.WrapperDir, deployment.HostFromHost)
		},
	}
	if c.config.RootNode != nil {
		deployment.Requires = infra.Prerequisites{
			Timeout: 20 * time.Second,
			Dependencies: []infra.HealthCheckCapable{
				infra.IsRunning(*c.config.RootNode),
			},
		}
	}
	return deployment
}

func (c Cored) saveClientWrapper(wrapperDir string, hostname string) error {
	client := `#!/bin/bash
OPTS=""
if [ "$1" == "tx" ] || [ "$1" == "q" ] || [ "$1" == "query" ]; then
	OPTS="$OPTS --node ""` + infra.JoinNetAddr("tcp", hostname, c.config.Ports.RPC) + `"""
fi
if [ "$1" == "tx" ] || [ "$1" == "keys" ]; then
	OPTS="$OPTS --keyring-backend ""test"""
fi

exec "` + c.config.BinDir + `/cored" --chain-id "` + string(c.config.Network.ChainID()) + `" --home "` + filepath.Dir(c.config.HomeDir) + `" "$@" $OPTS
`
	return errors.WithStack(os.WriteFile(wrapperDir+"/"+c.Name(), []byte(client), 0o700))
}<|MERGE_RESOLUTION|>--- conflicted
+++ resolved
@@ -14,12 +14,9 @@
 	"sync"
 	"time"
 
-<<<<<<< HEAD
 	sdk "github.com/cosmos/cosmos-sdk/types"
-=======
 	"github.com/cosmos/cosmos-sdk/types/module"
 	"github.com/cosmos/cosmos-sdk/x/staking"
->>>>>>> e4e73738
 	"github.com/pkg/errors"
 
 	"github.com/CoreumFoundation/coreum-tools/pkg/must"
@@ -77,12 +74,7 @@
 			staking.AppModuleBasic{},
 		)).WithChainID(string(cfg.Network.ChainID()))
 
-<<<<<<< HEAD
-		// FIXME: make clientCtx as private field of the client type
-		tx, err := staking.PrepareTxStakingCreateValidator(clientCtx, valPublicKey, stakerPrivKey, stake.String())
-=======
 		tx, err := coreumstaking.PrepareTxStakingCreateValidator(clientCtx, valPublicKey, stakerPrivKey, stake)
->>>>>>> e4e73738
 		must.OK(err)
 		cfg.Network.AddGenesisTx(tx)
 	}
