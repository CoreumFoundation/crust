--- conflicted
+++ resolved
@@ -193,54 +193,6 @@
 
 // Deployment returns deployment of cored
 func (c Cored) Deployment() infra.Deployment {
-<<<<<<< HEAD
-	deployment := infra.Binary{
-		BinPath: c.config.BinDir + "/.cache/docker/cored/cored",
-		AppBase: infra.AppBase{
-			Name: c.Name(),
-			Info: c.config.AppInfo,
-			ArgsFunc: func() []string {
-				args := []string{
-					"start",
-					"--home", targets.AppHomeDir,
-					"--log_level", "debug",
-					"--trace",
-					"--rpc.laddr", infra.JoinNetAddrIP("tcp", net.IPv4zero, c.config.Ports.RPC),
-					"--p2p.laddr", infra.JoinNetAddrIP("tcp", net.IPv4zero, c.config.Ports.P2P),
-					"--grpc.address", infra.JoinNetAddrIP("", net.IPv4zero, c.config.Ports.GRPC),
-					"--grpc-web.address", infra.JoinNetAddrIP("", net.IPv4zero, c.config.Ports.GRPCWeb),
-					"--rpc.pprof_laddr", infra.JoinNetAddrIP("", net.IPv4zero, c.config.Ports.PProf),
-					"--chain-id", string(c.config.Network.ChainID()),
-				}
-				if c.config.RootNode != nil {
-					args = append(args,
-						"--p2p.persistent_peers", c.config.RootNode.NodeID()+"@"+infra.JoinNetAddr("", c.config.RootNode.Info().HostFromContainer, c.config.RootNode.Ports().P2P),
-					)
-				}
-
-				return args
-			},
-			Ports: infra.PortsToMap(c.config.Ports),
-			PrepareFunc: func() error {
-				c.mu.RLock()
-				defer c.mu.RUnlock()
-
-				nodeConfig := config.NodeConfig{
-					Name:           c.config.Name,
-					PrometheusPort: c.config.Ports.Prometheus,
-					NodeKey:        c.nodePrivateKey,
-					ValidatorKey:   c.validatorPrivateKey,
-				}
-				SaveConfig(nodeConfig, c.config.HomeDir)
-
-				addKeysToStore(c.config.HomeDir, c.walletKeys)
-
-				return c.config.Network.SaveGenesis(c.config.HomeDir)
-			},
-			ConfigureFunc: func(ctx context.Context, deployment infra.DeploymentInfo) error {
-				return c.saveClientWrapper(c.config.WrapperDir, deployment.HostFromHost)
-			},
-=======
 	deployment := infra.Deployment{
 		MountAppDir: true,
 		Image:       "cored:znet",
@@ -272,7 +224,7 @@
 			c.mu.RLock()
 			defer c.mu.RUnlock()
 
-			nodeConfig := app.NodeConfig{
+			nodeConfig := config.NodeConfig{
 				Name:           c.config.Name,
 				PrometheusPort: c.config.Ports.Prometheus,
 				NodeKey:        c.nodePrivateKey,
@@ -286,7 +238,6 @@
 		},
 		ConfigureFunc: func(ctx context.Context, deployment infra.DeploymentInfo) error {
 			return c.saveClientWrapper(c.config.WrapperDir, deployment.HostFromHost)
->>>>>>> 30f1d8d9
 		},
 	}
 	if c.config.RootNode != nil {
