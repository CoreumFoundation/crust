name: ci
on:
  push:
    branches: [ master ]
  pull_request:
    branches: [ master ]
  schedule:
    - cron: '0 1 * * 1' # At 01:00 on Monday
  workflow_dispatch:

jobs:
  ci:
    strategy:
      fail-fast: false
      matrix:
        ci_step: [
          "lint",
          "test",
          "build",
          "integration tests coreum-modules",
          "integration tests coreum-ibc",
<<<<<<< HEAD
#          "integration tests coreum-upgrade", # FIXME restore once we fix the upgrade
=======
          "integration tests coreum-upgrade",
>>>>>>> 7e1fa516
          "integration tests faucet",
        ]
        include:
          - ci_step: "lint"
            command: "crust lint/crust --log-format=yaml"
            go-cache: true
            wasm-cache: false
            linter-cache: true
            docker-cache: false
          - ci_step: "test"
            command: "crust test/crust --log-format=yaml"
            go-cache: true
            wasm-cache: false
            linter-cache: false
            docker-cache: false
          - ci_step: "build"
            command: "crust build --log-format=yaml"
            go-cache: true
            wasm-cache: true
            linter-cache: false
            docker-cache: true
          - ci_step: "integration tests coreum-modules"
            command: "crust build/integration-tests/coreum/modules images --log-format=yaml && crust znet test --test-groups=coreum-modules --log-format=yaml"
            go-cache: true
            wasm-cache: true
            linter-cache: false
            docker-cache: true
          - ci_step: "integration tests coreum-ibc"
<<<<<<< HEAD
            command: "crust wasm build/integration-tests images --log-format=yaml && crust znet test --test-groups=coreum-ibc --log-format=yaml"
=======
            command: "crust build/integration-tests/coreum/ibc images --log-format=yaml && crust znet test --test-groups=coreum-ibc --log-format=yaml"
            go-cache: true
            wasm-cache: false
            linter-cache: false
            docker-cache: true
          - ci_step: "integration tests coreum-upgrade"
            command: "crust build/integration-tests/coreum/upgrade build/integration-tests/coreum/modules build/integration-tests/coreum/ibc images --log-format=yaml && crust znet test --cored-version=v1.0.0 --test-groups=coreum-upgrade,coreum-modules,coreum-ibc --log-format=yaml"
>>>>>>> 7e1fa516
            go-cache: true
            wasm-cache: true
            linter-cache: false
            docker-cache: true
#          - ci_step: "integration tests coreum-upgrade"
#            command: "crust wasm build/integration-tests images --log-format=yaml && crust znet test --cored-version=v0.1.1 --test-groups=coreum-upgrade,coreum-modules --log-format=yaml"
#            go-cache: true
#            wasm-cache: true
#            linter-cache: false
#            docker-cache: true
          - ci_step: "integration tests faucet"
            command: "crust build/integration-tests/faucet images --log-format=yaml && crust znet test --test-groups=faucet --log-format=yaml"
            go-cache: true
            wasm-cache: false
            linter-cache: false
            docker-cache: true

    runs-on: ubuntu-22.04
    steps:
      - name: Go version used to build crust tool
        run: go version
      - name: Checkout crust
        uses: actions/checkout@v3
        with:
          persist-credentials: false
          path: crust
      - name: Checkout coreum
        uses: actions/checkout@v3
        with:
          repository: CoreumFoundation/coreum
          path: coreum
<<<<<<< HEAD
          ref: dzmitryhil/ibc-way-tests # FIXME restore once we merge it to master
=======
          ref: milad/add-v2-upgrade # FIXME remove once we merge the branch to master
>>>>>>> 7e1fa516
      - name: Checkout faucet
        uses: actions/checkout@v3
        with:
          repository: CoreumFoundation/faucet
          path: faucet
          ref: dzmitryhil/update-integration-test-args  # FIXME restore once we merge it to master
      - name: Set up crust
        run: echo "$(pwd)/crust/bin" >> $GITHUB_PATH
      - name: Setup go cache
        uses: actions/cache@v3
        if: ${{ matrix.go-cache }}
        with:
          path: |
            ~/.cache/go-build
            ~/go/pkg/mod
          key: ${{ runner.os }}-go-${{ hashFiles('**/go.sum') }}
          restore-keys: |
            ${{ runner.os }}-go-
      - name: Setup WASM cache
        uses: actions/cache@v3
        if: ${{ matrix.wasm-cache }}
        with:
          path: ~/.cache/crust/wasm
          key: ${{ runner.os }}-wasm-cache-${{ hashFiles('**/Cargo.lock') }}
          restore-keys: |
            ${{ runner.os }}-wasm-cache
      - name: Setup linter cache
        uses: actions/cache@v3
        if: ${{ matrix.linter-cache }}
        with:
          path: ~/.cache/golangci-lint
          key: ${{ runner.os }}-linter-cache
      - name: Get Date
        id: get-year-week
        run: |
          echo "date=$(/bin/date -u "+%Y-%U")" >> $GITHUB_OUTPUT
        shell: bash
      - name: Set docker cache
        uses: satackey/action-docker-layer-caching@v0.0.11
        if: ${{ matrix.docker-cache }}
        continue-on-error: true
        with:
          key: ${{ runner.os }}-docker-${{ steps.get-year-week.outputs.date }} # year-week key
          restore-keys: |
            ${{ runner.os }}-docker-
      - name: Run ${{ matrix.ci_step }}
        run: ${{ matrix.command }}
      - name: Dump docker logs on failure
        if: failure()
        uses: jwalton/gh-docker-logs@v2<|MERGE_RESOLUTION|>--- conflicted
+++ resolved
@@ -19,11 +19,7 @@
           "build",
           "integration tests coreum-modules",
           "integration tests coreum-ibc",
-<<<<<<< HEAD
-#          "integration tests coreum-upgrade", # FIXME restore once we fix the upgrade
-=======
           "integration tests coreum-upgrade",
->>>>>>> 7e1fa516
           "integration tests faucet",
         ]
         include:
@@ -52,9 +48,6 @@
             linter-cache: false
             docker-cache: true
           - ci_step: "integration tests coreum-ibc"
-<<<<<<< HEAD
-            command: "crust wasm build/integration-tests images --log-format=yaml && crust znet test --test-groups=coreum-ibc --log-format=yaml"
-=======
             command: "crust build/integration-tests/coreum/ibc images --log-format=yaml && crust znet test --test-groups=coreum-ibc --log-format=yaml"
             go-cache: true
             wasm-cache: false
@@ -62,17 +55,10 @@
             docker-cache: true
           - ci_step: "integration tests coreum-upgrade"
             command: "crust build/integration-tests/coreum/upgrade build/integration-tests/coreum/modules build/integration-tests/coreum/ibc images --log-format=yaml && crust znet test --cored-version=v1.0.0 --test-groups=coreum-upgrade,coreum-modules,coreum-ibc --log-format=yaml"
->>>>>>> 7e1fa516
             go-cache: true
             wasm-cache: true
             linter-cache: false
             docker-cache: true
-#          - ci_step: "integration tests coreum-upgrade"
-#            command: "crust wasm build/integration-tests images --log-format=yaml && crust znet test --cored-version=v0.1.1 --test-groups=coreum-upgrade,coreum-modules --log-format=yaml"
-#            go-cache: true
-#            wasm-cache: true
-#            linter-cache: false
-#            docker-cache: true
           - ci_step: "integration tests faucet"
             command: "crust build/integration-tests/faucet images --log-format=yaml && crust znet test --test-groups=faucet --log-format=yaml"
             go-cache: true
@@ -94,17 +80,12 @@
         with:
           repository: CoreumFoundation/coreum
           path: coreum
-<<<<<<< HEAD
-          ref: dzmitryhil/ibc-way-tests # FIXME restore once we merge it to master
-=======
           ref: milad/add-v2-upgrade # FIXME remove once we merge the branch to master
->>>>>>> 7e1fa516
       - name: Checkout faucet
         uses: actions/checkout@v3
         with:
           repository: CoreumFoundation/faucet
           path: faucet
-          ref: dzmitryhil/update-integration-test-args  # FIXME restore once we merge it to master
       - name: Set up crust
         run: echo "$(pwd)/crust/bin" >> $GITHUB_PATH
       - name: Setup go cache
