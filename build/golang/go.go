package golang

import (
	"bufio"
	"bytes"
	"context"
	"crypto/rand"
	"encoding/hex"
	"encoding/json"
	"fmt"
	"io/fs"
	"os"
	"os/exec"
	"path/filepath"
	"regexp"
	"runtime"
	"strings"

	"github.com/pkg/errors"
	"go.uber.org/zap"

	"github.com/CoreumFoundation/coreum-tools/pkg/libexec"
	"github.com/CoreumFoundation/coreum-tools/pkg/logger"
	"github.com/CoreumFoundation/coreum-tools/pkg/must"
	"github.com/CoreumFoundation/crust/build/docker"
	"github.com/CoreumFoundation/crust/build/git"
	"github.com/CoreumFoundation/crust/build/tools"
	"github.com/CoreumFoundation/crust/build/types"
)

<<<<<<< HEAD
=======
const (
	repoPath        = "."
	goAlpineVersion = "3.18"
)

>>>>>>> afb494aa
// BinaryBuildConfig is the configuration for `go build`.
type BinaryBuildConfig struct {
	// TargetPlatform is the platform to build the binary for.
	TargetPlatform tools.TargetPlatform

<<<<<<< HEAD
	// PackagePath is the path to package to build.
=======
	// PackagePath is the path to package to build relative to the ModulePath
>>>>>>> afb494aa
	PackagePath string

	// BinOutputPath is the path for compiled binary file.
	BinOutputPath string

	// CGOEnabled builds cgo binary.
	CGOEnabled bool

	// Tags is go build tags.
	Tags []string

	// Flags is a slice of additional ldflags to pass to `go build`. E.g -w, -s ... etc.
	LDFlags []string

	// Flags is a slice of additional flags to pass to `go build`. E.g -cover, -compiler ... etc.
	Flags []string

	// Envs is a slice of additional environment variables to pass to `go build`.
	Envs []string

	// DockerVolumes list of the volumes to use for the docker build.
	DockerVolumes []string
}

// TestConfig is the configuration for `go test -c`.
type TestConfig struct {
	// PackagePath is the path to package to build
	PackagePath string

	// Flags is a slice of additional flags to pass to `go test -c`. E.g -cover, -compiler, -ldflags=... etc.
	Flags []string
}

// env gets environment variables set in the system excluding Go env vars that
// causes conflict with the build tools used by crust. For example having
// the GOROOT and GOPATH that point to another version of Go, build binaries
// with incompatible Go version that fails to run properly.
func env() []string {
	osEnv := os.Environ()
	envVars := make([]string, 0, len(osEnv))
	for _, envVar := range osEnv {
		e := strings.ToUpper(envVar)
		if !strings.Contains(e, "GOROOT=") && !strings.Contains(e, "GOPATH=") {
			envVars = append(envVars, envVar)
		}
	}
	return envVars
}

// EnsureGo ensures that go is available.
func EnsureGo(ctx context.Context, deps types.DepsFunc) error {
	return tools.Ensure(ctx, tools.Go, tools.TargetPlatformLocal)
}

// EnsureGolangCI ensures that go linter is available.
func EnsureGolangCI(ctx context.Context, deps types.DepsFunc) error {
	deps(storeLintConfig)
	return tools.Ensure(ctx, tools.GolangCI, tools.TargetPlatformLocal)
}

// Build builds go binary.
func Build(ctx context.Context, deps types.DepsFunc, config BinaryBuildConfig) error {
	deps(EnsureGo)

	if config.TargetPlatform.BuildInDocker {
		return buildInDocker(ctx, config)
	}
	return buildLocally(ctx, config)
}

func buildLocally(ctx context.Context, config BinaryBuildConfig) error {
	if len(config.DockerVolumes) != 0 {
		return errors.New("the usage of the `DockerVolumes` config is prohibited for the local build")
	}

	if config.TargetPlatform != tools.TargetPlatformLocal {
		return errors.Errorf("building requested for platform %s while only %s is supported",
			config.TargetPlatform, tools.TargetPlatformLocal)
	}

	libDir := filepath.Join(tools.CacheDir(), "lib")
	if err := os.MkdirAll(libDir, 0o700); err != nil {
		return errors.WithStack(err)
	}
	args, envs, err := buildArgsAndEnvs(config, libDir)
	if err != nil {
		return err
	}
	args = append(args, "-o", must.String(filepath.Abs(config.BinOutputPath)), ".")
	envs = append(envs, env()...)

	modulePath, err := findModulePath(ctx)
	if err != nil {
		return err
	}

	cmd := exec.Command(tools.Path("bin/go", tools.TargetPlatformLocal), args...)
	cmd.Dir = filepath.Join(modulePath, config.PackagePath)
	cmd.Env = envs

	logger.Get(ctx).Info(
		"Building go package locally",
		zap.String("package", config.PackagePath),
		zap.String("command", cmd.String()),
	)
	if err := libexec.Exec(ctx, cmd); err != nil {
		return errors.Wrapf(err, "building go package '%s' failed", config.PackagePath)
	}
	return nil
}

func buildInDocker(ctx context.Context, config BinaryBuildConfig) error {
	// FIXME (wojciech): use docker API instead of docker executable

	if _, err := exec.LookPath("docker"); err != nil {
		return errors.Wrap(err, "docker command is not available in PATH")
	}

<<<<<<< HEAD
	goTool, err := tools.Get(tools.Go)
=======
	modulePath, err := findModulePath(ctx)
	if err != nil {
		return err
	}

	image, err := ensureBuildDockerImage(ctx)
>>>>>>> afb494aa
	if err != nil {
		return err
	}

	// use goreleaser-cross with pre-installed cross-compilers
	image := fmt.Sprintf("ghcr.io/goreleaser/goreleaser-cross:v%s", goTool.GetVersion())

	srcDir := must.String(filepath.Abs(".."))
	dockerRepoDir := filepath.Join("/src", filepath.Base(modulePath)+"-tmp")

	goPath := GoPath()
	if err := os.MkdirAll(goPath, 0o700); err != nil {
		return errors.WithStack(err)
	}
	cacheDir := tools.PlatformRootPath(config.TargetPlatform)
	if err := os.MkdirAll(cacheDir, 0o700); err != nil {
		return errors.WithStack(err)
	}
	workDir := filepath.Clean(filepath.Join(dockerRepoDir, config.PackagePath))
	nameSuffix := make([]byte, 4)
	must.Any(rand.Read(nameSuffix))

<<<<<<< HEAD
	args, envs, err := buildArgsAndEnvs(config, filepath.Join("/crust-cache", tools.Version(), "lib"))
=======
	outPath, err := filepath.Abs(filepath.Join(repoPath, filepath.Dir(config.BinOutputPath)))
	if err != nil {
		return errors.WithStack(err)
	}
	if err := os.MkdirAll(outPath, 0o755); err != nil {
		return errors.WithStack(err)
	}

	args, envs, err := buildArgsAndEnvs(ctx, config, filepath.Join("/crust-cache", tools.Version(), "lib"))
>>>>>>> afb494aa
	if err != nil {
		return err
	}
	runArgs := []string{
		"run", "--rm",
		"--label", docker.LabelKey + "=" + docker.LabelValue,
		"-v", srcDir + ":/src",
		"-v", modulePath + ":" + dockerRepoDir,
		"-v", outPath + ":/out",
		"-v", goPath + ":/go",
		"-v", cacheDir + ":/crust-cache",
		"--env", "GOPATH=/go",
		"--env", "GOCACHE=/crust-cache/go-build",
		"--workdir", workDir,
		"--user", fmt.Sprintf("%d:%d", os.Getuid(), os.Getgid()),
		"--name", "crust-build-" + filepath.Base(config.PackagePath) + "-" + hex.EncodeToString(nameSuffix),
		"--entrypoint", "go", // override default goreleaser
	}

	for _, env := range envs {
		runArgs = append(runArgs, "--env", env)
	}

	for _, v := range config.DockerVolumes {
		runArgs = append(runArgs, "-v", v)
	}

	runArgs = append(runArgs, image)
	runArgs = append(runArgs, args...)
	runArgs = append(runArgs, "-o", filepath.Join("/out", filepath.Base(config.BinOutputPath)), ".")

	cmd := exec.Command("docker", runArgs...)
	logger.Get(ctx).Info(
		"Building go package in docker",
		zap.String("package", config.PackagePath),
		zap.String("command", cmd.String()),
	)
	if err := libexec.Exec(ctx, cmd); err != nil {
		return errors.Wrapf(err, "building package '%s' failed", config.PackagePath)
	}
	return nil
}

// RunTests run tests.
func RunTests(ctx context.Context, deps types.DepsFunc, config TestConfig) error {
	deps(EnsureGo)

	args := append([]string{"test", "-v"}, config.Flags...)

	cmd := exec.Command(tools.Path("bin/go", tools.TargetPlatformLocal), args...)
	cmd.Dir = config.PackagePath
	cmd.Env = env()

	logger.Get(ctx).Info(
		"Running go tests",
		zap.String("package", config.PackagePath),
		zap.String("command", cmd.String()),
	)
	if err := libexec.Exec(ctx, cmd); err != nil {
		return errors.Wrapf(err, "go tests '%s' failed", config.PackagePath)
	}
	return nil
}

func buildArgsAndEnvs(
	config BinaryBuildConfig,
	libDir string,
) (args, envs []string, err error) {
	ldFlags := []string{"-w", "-s"}
	for _, flag := range config.Flags {
		if strings.Contains(flag, "-ldflags") {
			return nil, nil, errors.Errorf(
				"it's prohibited to use `-ldflags` in the Flags config, use LDFlags instead",
			)
		}
		if strings.Contains(flag, "-tags") {
			return nil, nil, errors.Errorf(
				"it's prohibited to use `-tags` in the Flags config, use Tags instead",
			)
		}
	}
	ldFlags = append(ldFlags, config.LDFlags...)

	args = []string{
		"build",
		"-trimpath",
		"-buildvcs=false",
	}
	if len(ldFlags) != 0 {
		args = append(args, "-ldflags="+strings.Join(ldFlags, " "))
	}
	if len(config.Tags) != 0 {
		args = append(args, "-tags="+strings.Join(config.Tags, ","))
	}

	args = append(args, config.Flags...)

	cgoEnabled := "0"
	if config.CGOEnabled {
		cgoEnabled = "1"
	}
	envs = []string{
		"LIBRARY_PATH=" + libDir,
		"CGO_ENABLED=" + cgoEnabled,
		"GOOS=" + config.TargetPlatform.OS,
		"GOARCH=" + config.TargetPlatform.Arch,
	}
	envs = append(envs, config.Envs...)

	return args, envs, nil
}

// Generate calls `go generate`.
func Generate(ctx context.Context, deps types.DepsFunc) error {
	deps(EnsureGo)
	log := logger.Get(ctx)
	return onModule(repoPath, func(path string) error {
		log.Info("Running go generate", zap.String("path", path))

		cmd := exec.Command(tools.Path("bin/go", tools.TargetPlatformLocal), "generate", "./...")
		cmd.Dir = path
		cmd.Env = env()
		if err := libexec.Exec(ctx, cmd); err != nil {
			return errors.Wrapf(err, "generation failed in module '%s'", path)
		}
		return nil
	})
}

// Test runs go tests in repository.
func Test(ctx context.Context, deps types.DepsFunc) error {
	deps(EnsureGo)
	log := logger.Get(ctx)

	rootDir := filepath.Dir(must.String(filepath.Abs(must.String(filepath.EvalSymlinks(must.String(os.Getwd()))))))
	repoPath := must.String(filepath.Abs(must.String(filepath.EvalSymlinks(repoPath))))
	coverageReportsDir := filepath.Join(repoPath, "coverage")
	if err := os.MkdirAll(coverageReportsDir, 0o700); err != nil {
		return errors.WithStack(err)
	}

	return onModule(repoPath, func(path string) error {
		relPath, err := filepath.Rel(rootDir, path)
		if err != nil {
			return errors.WithStack(err)
		}

		goCodePresent, err := containsGoCode(path)
		if err != nil {
			return err
		}
		if !goCodePresent {
			log.Info("No code to test", zap.String("path", path))
			return nil
		}

		if filepath.Base(path) == "integration-tests" {
			log.Info("Skipping integration-tests", zap.String("path", path))
			return nil
		}

		coverageName := strings.ReplaceAll(relPath, "/", "-")
		coverageProfile := filepath.Join(coverageReportsDir, coverageName)

		log.Info("Running go tests", zap.String("path", path))
		cmd := exec.Command(
			tools.Path("bin/go", tools.TargetPlatformLocal),
			"test",
			"-count=1",
			"-shuffle=on",
			"-race",
			"-cover", "./...",
			"-coverpkg", "./...",
			"-coverprofile", coverageProfile,
			"./...",
		)
		cmd.Dir = path
		cmd.Env = env()
		if err := libexec.Exec(ctx, cmd); err != nil {
			return errors.Wrapf(err, "unit tests failed in module '%s'", path)
		}
		return nil
	})
}

// Tidy runs go mod tidy in repository.
func Tidy(ctx context.Context, deps types.DepsFunc) error {
	deps(EnsureGo)
	log := logger.Get(ctx)
	return onModule(repoPath, func(path string) error {
		log.Info("Running go mod tidy", zap.String("path", path))

		cmd := exec.Command(tools.Path("bin/go", tools.TargetPlatformLocal), "mod", "tidy")
		cmd.Dir = path
		cmd.Env = env()
		if err := libexec.Exec(ctx, cmd); err != nil {
			return errors.Wrapf(err, "'go mod tidy' failed in module '%s'", path)
		}
		return nil
	})
}

// DownloadDependencies downloads all the go dependencies.
func DownloadDependencies(ctx context.Context, deps types.DepsFunc, repoPath string) error {
	deps(EnsureGo)
	log := logger.Get(ctx)
	return onModule(repoPath, func(path string) error {
		log.Info("Running go mod download", zap.String("path", path))

		cmd := exec.Command(tools.Path("bin/go", tools.TargetPlatformLocal), "mod", "download")
		cmd.Dir = path
		cmd.Env = env()
		if err := libexec.Exec(ctx, cmd); err != nil {
			return errors.Wrapf(err, "'go mod download' failed in module '%s'", path)
		}
		return nil
	})
}

func onModule(repoPath string, fn func(path string) error) error {
	return filepath.WalkDir(repoPath, func(path string, d fs.DirEntry, err error) error {
		if err != nil {
			return err
		}
		if d.IsDir() || d.Name() != "go.mod" {
			return nil
		}
		return fn(filepath.Dir(path))
	})
}

func containsGoCode(path string) (bool, error) {
	errFound := errors.New("found")
	err := filepath.WalkDir(path, func(path string, d fs.DirEntry, err error) error {
		if err != nil {
			return err
		}
		if d.IsDir() || !strings.HasSuffix(d.Name(), ".go") {
			return nil
		}
		return errFound
	})
	if errors.Is(err, errFound) {
		return true, nil
	}
	return false, errors.WithStack(err)
}

// ModuleDirs return directories where modules are kept.
func ModuleDirs(
	ctx context.Context,
	deps types.DepsFunc,
	repoPath string,
	modules ...string,
) (map[string]string, error) {
	deps(EnsureGo)

	out := &bytes.Buffer{}
	cmd := exec.Command(
		tools.Path("bin/go", tools.TargetPlatformLocal),
		append([]string{"list", "-m", "-json"}, modules...)...)
	cmd.Stdout = out
	cmd.Dir = repoPath
	cmd.Env = env()

	if err := libexec.Exec(ctx, cmd); err != nil {
		return nil, err
	}

	var info struct {
		Dir  string
		Path string
	}

	res := map[string]string{}
	dec := json.NewDecoder(out)
	for dec.More() {
		if err := dec.Decode(&info); err != nil {
			return nil, errors.WithStack(err)
		}
		res[info.Path] = info.Dir
	}

	return res, nil
}

// ModuleName returns name of the go module.
func ModuleName(modulePath string) (string, error) {
	f, err := os.Open(filepath.Join(modulePath, "go.mod"))
	if err != nil {
		return "", errors.WithStack(err)
	}
	defer f.Close()

	rx := regexp.MustCompile("^module (.+?)$")

	s := bufio.NewScanner(f)
	s.Split(bufio.ScanLines)
	for s.Scan() {
		matches := rx.FindStringSubmatch(s.Text())
		if len(matches) < 2 {
			continue
		}
		return matches[1], nil
	}
	return "", nil
}

// GoPath returns $GOPATH.
func GoPath() string {
	goPath := os.Getenv("GOPATH")
	if goPath == "" {
		goPath = filepath.Join(must.String(os.UserHomeDir()), "go")
	}

	return goPath
}

func findModulePath(ctx context.Context) (string, error) {
	file := findMainFile()
	if file == "" {
		path, err := filepath.Abs(repoPath)
		if err != nil {
			return "", errors.WithStack(err)
		}
		return path, nil
	}
	commitID := findCommitID(file)
	if commitID == "" {
		path, err := filepath.Abs(repoPath)
		if err != nil {
			return "", errors.WithStack(err)
		}
		return path, nil
	}

	repoURL := findRepositoryURL(file)
	repoName := filepath.Base(repoURL)
	repoDir := filepath.Join(tools.CacheDir(), "repos", repoName)

	if err := git.CloneRemoteCommit(ctx, repoURL, commitID, repoDir); err != nil {
		return "", err
	}

	return repoDir, nil
}

func findMainFile() string {
	crustModule := tools.CrustModule()
	for i := 1; ; i++ {
		_, file, _, ok := runtime.Caller(i)
		if !ok || strings.HasPrefix(file, "runtime/") {
			return ""
		}
		if !strings.HasPrefix(file, crustModule) {
			return file
		}
	}
}

func findCommitID(path string) string {
	parts := strings.Split(path, "/")
	for i := len(parts) - 1; i >= 0; i-- {
		index := strings.Index(parts[i], "@")
		if index >= 0 {
			tagParts := strings.Split(parts[i][index+1:], "-")
			return tagParts[len(tagParts)-1]
		}
	}
	return ""
}

func findRepositoryURL(path string) string {
	parts := strings.Split(path, "/")
	parts = parts[:3]
	index := strings.Index(parts[2], "@")
	if index >= 0 {
		parts[2] = parts[2][:index]
	}

	return "https://" + strings.Join(parts, "/")
}<|MERGE_RESOLUTION|>--- conflicted
+++ resolved
@@ -28,24 +28,17 @@
 	"github.com/CoreumFoundation/crust/build/types"
 )
 
-<<<<<<< HEAD
-=======
 const (
 	repoPath        = "."
 	goAlpineVersion = "3.18"
 )
 
->>>>>>> afb494aa
 // BinaryBuildConfig is the configuration for `go build`.
 type BinaryBuildConfig struct {
 	// TargetPlatform is the platform to build the binary for.
 	TargetPlatform tools.TargetPlatform
 
-<<<<<<< HEAD
-	// PackagePath is the path to package to build.
-=======
-	// PackagePath is the path to package to build relative to the ModulePath
->>>>>>> afb494aa
+	// PackagePath is the path to package to build relative to the ModulePath.
 	PackagePath string
 
 	// BinOutputPath is the path for compiled binary file.
@@ -164,16 +157,12 @@
 		return errors.Wrap(err, "docker command is not available in PATH")
 	}
 
-<<<<<<< HEAD
+	modulePath, err := findModulePath(ctx)
+	if err != nil {
+		return err
+	}
+
 	goTool, err := tools.Get(tools.Go)
-=======
-	modulePath, err := findModulePath(ctx)
-	if err != nil {
-		return err
-	}
-
-	image, err := ensureBuildDockerImage(ctx)
->>>>>>> afb494aa
 	if err != nil {
 		return err
 	}
@@ -196,9 +185,6 @@
 	nameSuffix := make([]byte, 4)
 	must.Any(rand.Read(nameSuffix))
 
-<<<<<<< HEAD
-	args, envs, err := buildArgsAndEnvs(config, filepath.Join("/crust-cache", tools.Version(), "lib"))
-=======
 	outPath, err := filepath.Abs(filepath.Join(repoPath, filepath.Dir(config.BinOutputPath)))
 	if err != nil {
 		return errors.WithStack(err)
@@ -207,8 +193,7 @@
 		return errors.WithStack(err)
 	}
 
-	args, envs, err := buildArgsAndEnvs(ctx, config, filepath.Join("/crust-cache", tools.Version(), "lib"))
->>>>>>> afb494aa
+	args, envs, err := buildArgsAndEnvs(config, filepath.Join("/crust-cache", tools.Version(), "lib"))
 	if err != nil {
 		return err
 	}
