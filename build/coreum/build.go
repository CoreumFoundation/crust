--- conflicted
+++ resolved
@@ -22,13 +22,6 @@
 	testsBinDir    = "bin/.cache/integration-tests"
 
 	cosmovisorBinaryPath = "bin/cosmovisor"
-<<<<<<< HEAD
-
-	integrationTestBinaryModulePath  = "bin/.cache/integration-tests/coreum-modules"
-	integrationTestBinaryUpgradePath = "bin/.cache/integration-tests/coreum-upgrade"
-	integrationTestBinaryIBCPath     = "bin/.cache/integration-tests/coreum-ibc"
-=======
->>>>>>> f7f644d1
 )
 
 var (
@@ -89,38 +82,6 @@
 	})
 }
 
-<<<<<<< HEAD
-// BuildIntegrationTests builds coreum integration tests.
-func BuildIntegrationTests(ctx context.Context, deps build.DepsFunc) error {
-	deps(golang.EnsureGo, ensureRepo)
-
-	err := golang.BuildTests(ctx, golang.TestBuildConfig{
-		PackagePath:   "../coreum/integration-tests/modules",
-		BinOutputPath: integrationTestBinaryModulePath,
-		Tags:          []string{"integrationtests"},
-	})
-	if err != nil {
-		return err
-	}
-
-	err = golang.BuildTests(ctx, golang.TestBuildConfig{
-		PackagePath:   "../coreum/integration-tests/ibc",
-		BinOutputPath: integrationTestBinaryIBCPath,
-		Tags:          []string{"integrationtests"},
-	})
-	if err != nil {
-		return err
-	}
-
-	return golang.BuildTests(ctx, golang.TestBuildConfig{
-		PackagePath:   "../coreum/integration-tests/upgrade",
-		BinOutputPath: integrationTestBinaryUpgradePath,
-		Tags:          []string{"integrationtests"},
-	})
-}
-
-=======
->>>>>>> f7f644d1
 // Tidy runs `go mod tidy` for coreum repo.
 func Tidy(ctx context.Context, deps build.DepsFunc) error {
 	deps(ensureRepo)
