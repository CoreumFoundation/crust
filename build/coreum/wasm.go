--- conflicted
+++ resolved
@@ -65,13 +65,9 @@
 }
 
 // CompileSmartContract returns function compiling smart contract.
-func CompileSmartContract(path string) build.CommandFunc {
+func CompileSmartContract(codeDirPath string) build.CommandFunc {
 	return func(ctx context.Context, deps build.DepsFunc) error {
 		deps(ensureRepo)
-<<<<<<< HEAD
-=======
-		codeDirPath := filepath.Join(wasmDir, name)
->>>>>>> 4164b761
 
 		log := logger.Get(ctx)
 		log.Info("Compiling WASM smart contract", zap.String("path", codeDirPath))
