package tools

import (
	"archive/tar"
	"archive/zip"
	"compress/gzip"
	"context"
	"crypto/sha256"
	"fmt"
	"hash"
	"io"
	"net/http"
	"os"
	"os/exec"
	"path/filepath"
	"runtime"
	"strings"

	"github.com/pkg/errors"
	"github.com/samber/lo"
	"go.uber.org/zap"

	"github.com/CoreumFoundation/coreum-tools/pkg/build"
	"github.com/CoreumFoundation/coreum-tools/pkg/libexec"
	"github.com/CoreumFoundation/coreum-tools/pkg/logger"
	"github.com/CoreumFoundation/coreum-tools/pkg/must"
)

// Tool names.
const (
	Go                    Name = "go"
	GolangCI              Name = "golangci"
	Ignite                Name = "ignite"
	Cosmovisor            Name = "cosmovisor"
	Aarch64LinuxMuslCross Name = "aarch64-linux-musl-cross"
	LibWASMMuslC          Name = "libwasmvm_muslc"
	Gaia                  Name = "gaia"
<<<<<<< HEAD
	RelayerCosmos         Name = "relayercosmos"
	Hermes                Name = "hermes"
	CoredV202             Name = "cored-v2.0.2"
	Protoc                Name = "protoc"
	ProtocGenDoc          Name = "protoc-gen-doc"
	ProtocGenGRPCGateway  Name = "protoc-gen-grpc-gateway"
	ProtocGenGoCosmos     Name = "protoc-gen-gocosmos"
=======
	Osmosis               Name = "osmosis"
	RelayerCosmos         Name = "relayercosmos"
	Hermes                Name = "hermes"
	CoredV100             Name = "cored-v1.0.0"
	CoredV200             Name = "cored-v2.0.0"
	Protoc                Name = "protoc"
	ProtocGenDoc          Name = "protoc-gen-doc"
>>>>>>> 8ab14f45
)

var tools = []Tool{
	// https://go.dev/dl/
<<<<<<< HEAD
	BinaryTool{
		Name:    Go,
=======
	Go: {
>>>>>>> 8ab14f45
		Version: "1.21.0",
		Local:   true,
		Sources: Sources{
			PlatformLinuxAMD64: {
				URL:  "https://go.dev/dl/go1.21.0.linux-amd64.tar.gz",
				Hash: "sha256:d0398903a16ba2232b389fb31032ddf57cac34efda306a0eebac34f0965a0742",
			},
			PlatformDarwinAMD64: {
				URL:  "https://go.dev/dl/go1.21.0.darwin-amd64.tar.gz",
				Hash: "sha256:b314de9f704ab122c077d2ec8e67e3670affe8865479d1f01991e7ac55d65e70",
			},
			PlatformDarwinARM64: {
				URL:  "https://go.dev/dl/go1.21.0.darwin-arm64.tar.gz",
				Hash: "sha256:3aca44de55c5e098de2f406e98aba328898b05d509a2e2a356416faacf2c4566",
			},
		},
		Binaries: map[string]string{
			"bin/go":    "go/bin/go",
			"bin/gofmt": "go/bin/gofmt",
		},
	},

	// https://github.com/golangci/golangci-lint/releases/
<<<<<<< HEAD
	BinaryTool{
		Name:    GolangCI,
=======
	GolangCI: {
>>>>>>> 8ab14f45
		Version: "1.54.0",
		Local:   true,
		Sources: Sources{
			PlatformLinuxAMD64: {
				URL:  "https://github.com/golangci/golangci-lint/releases/download/v1.54.0/golangci-lint-1.54.0-linux-amd64.tar.gz",
				Hash: "sha256:a694f19dbfab3ea4d3956cb105d2e74c1dc49cb4c06ece903a3c534bce86b3dc",
				Binaries: map[string]string{
					"bin/golangci-lint": "golangci-lint-1.54.0-linux-amd64/golangci-lint",
				},
			},
			PlatformDarwinAMD64: {
				URL:  "https://github.com/golangci/golangci-lint/releases/download/v1.54.0/golangci-lint-1.54.0-darwin-amd64.tar.gz",
				Hash: "sha256:0a76fcb91bca94c0b3bcb931662eafd320fbe458b3a29ce368b0bffbd4eff2fb",
				Binaries: map[string]string{
					"bin/golangci-lint": "golangci-lint-1.54.0-darwin-amd64/golangci-lint",
				},
			},
			PlatformDarwinARM64: {
				URL:  "https://github.com/golangci/golangci-lint/releases/download/v1.54.0/golangci-lint-1.54.0-darwin-arm64.tar.gz",
				Hash: "sha256:aeb77a00c24720e223ef73da18eea3afb29ea46356db33e1f503c66f2799d387",
				Binaries: map[string]string{
					"bin/golangci-lint": "golangci-lint-1.54.0-darwin-arm64/golangci-lint",
				},
			},
		},
	},

	// https://github.com/ignite/cli/releases/
	// v0.27.1 is the last version based on Cosmos v0.47.x
	BinaryTool{
		Name:    Ignite,
		Version: "0.27.1",
		Local:   true,
		Sources: Sources{
			PlatformLinuxAMD64: {
				URL:  "https://github.com/ignite/cli/releases/download/v0.27.1/ignite_0.27.1_linux_amd64.tar.gz",
				Hash: "sha256:040a898521d1bd7d6521d2d85151ae8c8821c19492a8c0d0cb21c5cddcf56df0",
			},
			PlatformDarwinAMD64: {
				URL:  "https://github.com/ignite/cli/releases/download/v0.27.1/ignite_0.27.1_darwin_amd64.tar.gz",
				Hash: "sha256:e836ff1a854594cdb9a1c6fc13fff057eaf364da97a1cbeb1fa24285036eb131",
			},
			PlatformDarwinARM64: {
				URL:  "https://github.com/ignite/cli/releases/download/v0.27.1/ignite_0.27.1_darwin_arm64.tar.gz",
				Hash: "sha256:376f1a25d134b1f7a8fc31d58f4185fca50a81efbfd57e041d435fb2ee2ee6ed",
			},
		},
		Binaries: map[string]string{
			"bin/ignite": "ignite",
		},
	},

	// https://github.com/cosmos/cosmos-sdk/releases
<<<<<<< HEAD
	BinaryTool{
		Name:    Cosmovisor,
=======
	Cosmovisor: {
>>>>>>> 8ab14f45
		Version: "1.5.0",
		Sources: Sources{
			PlatformDockerAMD64: {
				URL:  "https://github.com/cosmos/cosmos-sdk/releases/download/cosmovisor%2Fv1.5.0/cosmovisor-v1.5.0-linux-amd64.tar.gz",
				Hash: "sha256:7f4bebfb18a170bff1c725f13dda326e0158132deef9f037ab0c2a48727c3077",
			},
			PlatformDockerARM64: {
				URL:  "https://github.com/cosmos/cosmos-sdk/releases/download/cosmovisor%2Fv1.5.0/cosmovisor-v1.5.0-linux-arm64.tar.gz",
				Hash: "sha256:e15f2625b1d208ac2fed51bc84ae75678009888648ac2186fd0ed5ab6177dc14",
			},
		},
		Binaries: map[string]string{
			"bin/cosmovisor": "cosmovisor",
		},
	},

	// http://musl.cc/#binaries
<<<<<<< HEAD
	BinaryTool{
		Name:    Aarch64LinuxMuslCross,
=======
	Aarch64LinuxMuslCross: {
>>>>>>> 8ab14f45
		Version: "11.2.1",
		Sources: Sources{
			PlatformDockerAMD64: {
				URL:  "http://musl.cc/aarch64-linux-musl-cross.tgz",
				Hash: "sha256:c909817856d6ceda86aa510894fa3527eac7989f0ef6e87b5721c58737a06c38",
			},
		},
		Binaries: map[string]string{
			"bin/aarch64-linux-musl-gcc": "aarch64-linux-musl-cross/bin/aarch64-linux-musl-gcc",
		},
	},

	// https://github.com/CosmWasm/wasmvm/releases
	// Check compatibility with wasmd beore upgrading: https://github.com/CosmWasm/wasmd
	BinaryTool{
		Name:    LibWASMMuslC,
		Version: "v1.3.0",
		Sources: Sources{
			PlatformDockerAMD64: {
				URL:  "https://github.com/CosmWasm/wasmvm/releases/download/v1.3.0/libwasmvm_muslc.x86_64.a",
				Hash: "sha256:b4aad4480f9b4c46635b4943beedbb72c929eab1d1b9467fe3b43e6dbf617e32",
				Binaries: map[string]string{
					"lib/libwasmvm_muslc.a": "libwasmvm_muslc.x86_64.a",
				},
			},
			PlatformDockerARM64: {
				URL:  "https://github.com/CosmWasm/wasmvm/releases/download/v1.3.0/libwasmvm_muslc.aarch64.a",
				Hash: "sha256:b1610f9c8ad8bdebf5b8f819f71d238466f83521c74a2deb799078932e862722",
				Binaries: map[string]string{
					"lib/libwasmvm_muslc.a": "libwasmvm_muslc.aarch64.a",
				},
			},
		},
	},

	// https://github.com/cosmos/gaia/releases
	// Before upgrading verify in go.mod that they use the same version of IBC
<<<<<<< HEAD
	BinaryTool{
		Name:    Gaia,
=======
	Gaia: {
>>>>>>> 8ab14f45
		Version: "v11.0.0",
		Sources: Sources{
			PlatformDockerAMD64: {
				URL:  "https://github.com/cosmos/gaia/releases/download/v11.0.0/gaiad-v11.0.0-linux-amd64",
				Hash: "sha256:258df2eec5b22f8baadc988e184fbfd2ae6f9f888e9f4461a110cc365fe86300",
				Binaries: map[string]string{
					"bin/gaiad": "gaiad-v11.0.0-linux-amd64",
				},
			},
			PlatformDockerARM64: {
				URL:  "https://github.com/cosmos/gaia/releases/download/v11.0.0/gaiad-v11.0.0-linux-arm64",
				Hash: "sha256:688e3ae4aa5ed91978f537798e012322336c7309fe5ee9169fdd607ab6c348b8",
<<<<<<< HEAD
				Binaries: map[string]string{
					"bin/gaiad": "gaiad-v11.0.0-linux-arm64",
=======
				Binaries: map[string]string{
					"bin/gaiad": "gaiad-v11.0.0-linux-arm64",
				},
			},
			PlatformLinuxAMD64: {
				URL:  "https://github.com/cosmos/gaia/releases/download/v11.0.0/gaiad-v11.0.0-linux-amd64",
				Hash: "sha256:258df2eec5b22f8baadc988e184fbfd2ae6f9f888e9f4461a110cc365fe86300",
				Binaries: map[string]string{
					"bin/gaiad": "gaiad-v11.0.0-linux-amd64",
				},
			},
			PlatformDarwinAMD64: {
				URL:  "https://github.com/cosmos/gaia/releases/download/v11.0.0/gaiad-v11.0.0-darwin-amd64",
				Hash: "sha256:f115875122386496254905a1de0c0cb45f1b731536281586f77a41be55458505",
				Binaries: map[string]string{
					"bin/gaiad": "gaiad-v11.0.0-darwin-amd64",
				},
			},
			PlatformDarwinARM64: {
				URL:  "https://github.com/cosmos/gaia/releases/download/v11.0.0/gaiad-v11.0.0-darwin-arm64",
				Hash: "sha256:53d0ffe4d8353e51d0be543edf764de033e24d703d4c408244a141e635b27628",
				Binaries: map[string]string{
					"bin/gaiad": "gaiad-v11.0.0-darwin-arm64",
				},
			},
		},
	},

	// https://github.com/osmosis-labs/osmosis/releases
	Osmosis: {
		Version: "16.1.1",
		Sources: Sources{
			PlatformDockerAMD64: {
				URL:  "https://github.com/osmosis-labs/osmosis/releases/download/v16.1.1/osmosisd-16.1.1-linux-amd64",
				Hash: "sha256:0ec66e32584fff24b6d62fc9938c69ff1a1bbdd8641d2ec9e0fd084aaa767ed3",
				Binaries: map[string]string{
					"bin/osmosisd": "osmosisd-16.1.1-linux-amd64",
				},
			},
			PlatformDockerARM64: {
				URL:  "https://github.com/osmosis-labs/osmosis/releases/download/v16.1.1/osmosisd-16.1.1-linux-arm64",
				Hash: "sha256:e2ccc743dd66da91d1df1ae4ecf92b36d658575f4ff507d5056eb640804e0401",
				Binaries: map[string]string{
					"bin/osmosisd": "osmosisd-16.1.1-linux-arm64",
				},
			},
			PlatformLinuxAMD64: {
				URL:  "https://github.com/osmosis-labs/osmosis/releases/download/v16.1.1/osmosisd-16.1.1-linux-amd64",
				Hash: "sha256:0ec66e32584fff24b6d62fc9938c69ff1a1bbdd8641d2ec9e0fd084aaa767ed3",
				Binaries: map[string]string{
					"bin/osmosisd": "osmosisd-16.1.1-linux-amd64",
				},
			},
			PlatformDarwinAMD64: {
				URL:  "https://github.com/osmosis-labs/osmosis/releases/download/v16.1.1/osmosisd-16.1.1-darwin-amd64",
				Hash: "sha256:d856ebda9c31f052d10a78443967a93374f2033292f0afdb6434b82b4ed79790",
				Binaries: map[string]string{
					"bin/osmosisd": "osmosisd-16.1.1-darwin-amd64",
				},
			},
			PlatformDarwinARM64: {
				URL:  "https://github.com/osmosis-labs/osmosis/releases/download/v16.1.1/osmosisd-16.1.1-darwin-arm64",
				Hash: "sha256:c743da4d3632a2bc3ea0ce784bbd13383492a4a34d53295eb2c96987bacf8e8c",
				Binaries: map[string]string{
					"bin/osmosisd": "osmosisd-16.1.1-darwin-arm64",
>>>>>>> 8ab14f45
				},
			},
		},
	},

	// https://github.com/cosmos/relayer/releases
	BinaryTool{
		Name:    RelayerCosmos,
		Version: "v2.4.1",
		Sources: Sources{
			PlatformDockerAMD64: {
				URL:  "https://github.com/cosmos/relayer/releases/download/v2.4.1/Cosmos.Relayer_2.4.1_linux_amd64.tar.gz",
				Hash: "sha256:b7b1b74276dd8c6407159e05135f90efc6b896126d2c7bd56579c32a23914bee",
				Binaries: map[string]string{
					"bin/relayercosmos": "Cosmos Relayer_2.4.1_linux_amd64/rly",
				},
			},
			PlatformDockerARM64: {
				URL:  "https://github.com/cosmos/relayer/releases/download/v2.4.1/Cosmos.Relayer_2.4.1_linux_arm64.tar.gz",
				Hash: "sha256:904df3337517118c3cf696502deb1acae191264186c1543cd11f50b8afd16242",
				Binaries: map[string]string{
					"bin/relayercosmos": "Cosmos Relayer_2.4.1_linux_arm64/rly",
				},
			},
		},
	},

	// FIXME (wojtek): When using v2.4.0 tests TestIBCTransferFromSmartContract and TestIBCAssetFTSendCommissionAndBurnRate don't pass.

<<<<<<< HEAD
	//  {
	//  Name: RelayerCosmos,
=======
	// RelayerCosmos: {
>>>>>>> 8ab14f45
	//	Version: "v2.4.0",
	//	Sources: Sources{
	//		PlatformDockerAMD64: {
	//			URL:  "https://github.com/cosmos/relayer/releases/download/v2.4.0/Cosmos.Relayer_2.4.0_linux_amd64.tar.gz",
	//			Hash: "sha256:6c7b197656643ecb16dabaae67dfda943c4ccffe46baac4ab606762bf78b9a30",
	//			Binaries: map[string]string{
	//				"bin/relayercosmos": "Cosmos Relayer_2.4.0_linux_amd64/rly",
	//			},
	//		},
	//		PlatformDockerARM64: {
	//			URL:  "https://github.com/cosmos/relayer/releases/download/v2.4.0/Cosmos.Relayer_2.4.0_linux_arm64.tar.gz",
	//			Hash: "sha256:b7c1f4109db5fc8a095cf6a673233adc76103b4fa8e9aae9c79323e6ddb00687",
	//			Binaries: map[string]string{
	//				"bin/relayercosmos": "Cosmos Relayer_2.4.0_linux_arm64/rly",
	//			},
	//		},
	//	},
	// },

	// https://github.com/informalsystems/hermes/releases
<<<<<<< HEAD
	BinaryTool{
		Name:    Hermes,
=======
	Hermes: {
>>>>>>> 8ab14f45
		Version: "v1.6.0",
		Sources: Sources{
			PlatformDockerAMD64: {
				URL:  "https://github.com/informalsystems/hermes/releases/download/v1.6.0/hermes-v1.6.0-x86_64-unknown-linux-gnu.tar.gz",
				Hash: "sha256:20d2798e221a6b90956bfd237bb171b5ca5fd3e1368fb58d4fbac3dc0093aadb",
			},
			PlatformDockerARM64: {
				URL:  "https://github.com/informalsystems/hermes/releases/download/v1.6.0/hermes-v1.6.0-aarch64-unknown-linux-gnu.tar.gz",
				Hash: "sha256:3d4939aef95886d5016f1346de62a16e18469326ecf9b1159aa571ab8682b38d",
			},
		},
		Binaries: map[string]string{
			"bin/hermes": "hermes",
		},
	},

	// https://github.com/CoreumFoundation/coreum/releases
	BinaryTool{
		Name:    CoredV202,
		Version: "v2.0.2",
		Sources: Sources{
			PlatformDockerAMD64: {
				URL:  "https://github.com/CoreumFoundation/coreum/releases/download/v2.0.2/cored-linux-amd64",
				Hash: "sha256:3facf55f7ff795719f68b9bcf76ea08262bc7c9e9cd735c660257ba73678250e",
				Binaries: map[string]string{
					"bin/cored-v2.0.2": "cored-linux-amd64",
				},
			},
			PlatformDockerARM64: {
				URL:  "https://github.com/CoreumFoundation/coreum/releases/download/v2.0.2/cored-linux-arm64",
				Hash: "sha256:35e261eb3b87c833c30174e6b8667a6155f5962441275d443157e209bbb0bf0d",
				Binaries: map[string]string{
					"bin/cored-v2.0.2": "cored-linux-arm64",
				},
			},
		},
	},
	BinaryTool{
		Name:    CoredV202,
		Version: "v2.0.2",
		Sources: Sources{
			PlatformDockerAMD64: {
				URL:  "https://github.com/CoreumFoundation/coreum/releases/download/v2.0.2/cored-linux-amd64",
				Hash: "sha256:3facf55f7ff795719f68b9bcf76ea08262bc7c9e9cd735c660257ba73678250e",
				Binaries: map[string]string{
					"bin/cored-v2.0.2": "cored-linux-amd64",
				},
			},
			PlatformDockerARM64: {
<<<<<<< HEAD
				URL:  "https://github.com/CoreumFoundation/coreum/releases/download/v2.0.2/cored-linux-arm64",
				Hash: "sha256:35e261eb3b87c833c30174e6b8667a6155f5962441275d443157e209bbb0bf0d",
=======
				URL:  "https://github.com/CoreumFoundation/coreum/releases/download/v2.0.0/cored-linux-arm64",
				Hash: "sha256:c082eeebbc206633f1b71ef9c16a7f390f5ea5b27ce06c735ed7a632f38b5891",
>>>>>>> 8ab14f45
				Binaries: map[string]string{
					"bin/cored-v2.0.2": "cored-linux-arm64",
				},
			},
		},
	},

	// https://github.com/protocolbuffers/protobuf/releases
<<<<<<< HEAD
	BinaryTool{
		Name:    Protoc,
=======
	Protoc: {
>>>>>>> 8ab14f45
		Version: "v24.0",
		Local:   true,
		Sources: Sources{
			PlatformLinuxAMD64: {
				URL:  "https://github.com/protocolbuffers/protobuf/releases/download/v24.0/protoc-24.0-linux-x86_64.zip",
				Hash: "sha256:4feef12d91c4e452eac8c45bd11f43d51541db7fc6c18b4ca7bdd38af52c9d15",
			},
			PlatformDarwinAMD64: {
				URL:  "https://github.com/protocolbuffers/protobuf/releases/download/v24.0/protoc-24.0-osx-x86_64.zip",
				Hash: "sha256:c438ae68427aa848f4e2dbf7d6cbd4e6a13e30a6bcc61007fd95cfc90451264a",
			},
			PlatformDarwinARM64: {
				URL:  "https://github.com/protocolbuffers/protobuf/releases/download/v24.0/protoc-24.0-osx-aarch_64.zip",
				Hash: "sha256:e4cc0739f0f8ae31633fb11335f11e6fbe067ecda8fd1b4716e80cfe3661ee1d",
			},
		},
		Binaries: map[string]string{
			"bin/protoc": "bin/protoc",
		},
	},

	// https://github.com/pseudomuto/protoc-gen-doc/releases/
	BinaryTool{
		Name:    ProtocGenDoc,
		Version: "v1.5.1",
		Local:   true,
		Sources: Sources{
			PlatformLinuxAMD64: {
				URL:  "https://github.com/pseudomuto/protoc-gen-doc/releases/download/v1.5.1/protoc-gen-doc_1.5.1_linux_amd64.tar.gz",
				Hash: "sha256:47cd72b07e6dab3408d686a65d37d3a6ab616da7d8b564b2bd2a2963a72b72fd",
			},
			PlatformDarwinAMD64: {
				URL:  "https://github.com/pseudomuto/protoc-gen-doc/releases/download/v1.5.1/protoc-gen-doc_1.5.1_darwin_amd64.tar.gz",
				Hash: "sha256:f429e5a5ddd886bfb68265f2f92c1c6a509780b7adcaf7a8b3be943f28e144ba",
			},
			PlatformDarwinARM64: {
				URL:  "https://github.com/pseudomuto/protoc-gen-doc/releases/download/v1.5.1/protoc-gen-doc_1.5.1_darwin_arm64.tar.gz",
				Hash: "sha256:6e8c737d9a67a6a873a3f1d37ed8bb2a0a9996f6dcf6701aa1048c7bd798aaf9",
			},
		},
		Binaries: map[string]string{
			"bin/protoc-gen-doc": "protoc-gen-doc",
		},
	},

	// https://github.com/grpc-ecosystem/grpc-gateway/releases
	GoPackageTool{
		Name:    ProtocGenGRPCGateway,
		Version: "v1.16.0",
		Package: "github.com/grpc-ecosystem/grpc-gateway/protoc-gen-grpc-gateway",
	},

	// https://github.com/regen-network/cosmos-proto/releases
	GoPackageTool{
		Name:    ProtocGenGoCosmos,
		Version: "v1.4.10",
		Package: "github.com/cosmos/gogoproto/protoc-gen-gocosmos",
	},
}

var toolsMap = func(tools []Tool) map[Name]Tool {
	res := make(map[Name]Tool, len(tools))
	for _, tool := range tools {
		res[tool.GetName()] = tool
	}
	return res
}(tools)

// Name is the type used for defining tool names.
type Name string

// Platform defines platform to install tool on.
type Platform struct {
	OS   string
	Arch string
}

func (p Platform) String() string {
	return p.OS + "." + p.Arch
}

// DockerOS represents docker environment.
const DockerOS = "docker"

// Platform definitions.
var (
	PlatformLocal       = Platform{OS: runtime.GOOS, Arch: runtime.GOARCH}
	PlatformLinuxAMD64  = Platform{OS: "linux", Arch: "amd64"}
	PlatformDarwinAMD64 = Platform{OS: "darwin", Arch: "amd64"}
	PlatformDarwinARM64 = Platform{OS: "darwin", Arch: "arm64"}
	PlatformDockerAMD64 = Platform{OS: DockerOS, Arch: "amd64"}
	PlatformDockerARM64 = Platform{OS: DockerOS, Arch: "arm64"}
	PlatformDockerLocal = Platform{OS: DockerOS, Arch: runtime.GOARCH}
)

var (
	_ Tool = BinaryTool{}
	_ Tool = GoPackageTool{}
)

// Tool represents tool to be installed.
type Tool interface {
	GetName() Name
	GetVersion() string
	IsLocal() bool
	IsCompatible(platform Platform) bool
	GetBinaries(platform Platform) []string
	Ensure(ctx context.Context, platform Platform) error
}

// BinaryTool is the tool having compiled binaries available on the internet.
type BinaryTool struct {
	Name     Name
	Version  string
	Local    bool
	Sources  Sources
	Binaries map[string]string
}

// GetName returns the name of the tool.
func (bt BinaryTool) GetName() Name {
	return bt.Name
}

// GetVersion returns the version of the tool.
func (bt BinaryTool) GetVersion() string {
	return bt.Version
}

// IsLocal tells if tool should be installed locally.
func (bt BinaryTool) IsLocal() bool {
	return bt.Local
}

// IsCompatible tells if tool is defined for the platform.
func (bt BinaryTool) IsCompatible(platform Platform) bool {
	_, exists := bt.Sources[platform]
	return exists
}

// GetBinaries returns binaries defined for the platform.
func (bt BinaryTool) GetBinaries(platform Platform) []string {
	res := make([]string, 0, len(bt.Binaries)+len(bt.Sources[platform].Binaries))
	for k := range bt.Binaries {
		res = append(res, k)
	}
	for k := range bt.Sources[platform].Binaries {
		res = append(res, k)
	}
	return res
}

// Ensure ensures that tool is installed.
func (bt BinaryTool) Ensure(ctx context.Context, platform Platform) error {
	source, exists := bt.Sources[platform]
	if !exists {
		return errors.Errorf("tool %s is not configured for platform %s", bt.Name, platform)
	}

<<<<<<< HEAD
	// TODO: we should also verify that checksum of binary matches & if it doesn't - reinstall it.
	// If I'm not mistaken, crust wasn't downloading new cosmovisor binary when I changed version in toolsMap.
	// I had to remove old one before.
=======
	toolDir := toolDir(tool, platform)
	for dst, src := range lo.Assign(info.Binaries, source.Binaries) {
		// todo: IMO in this loop we should also verify that checksum of binary matches & if it doesn't - reinstall it.
		// If I'm not mistaken, crust wasn't downloading new cosmovisor binary when I changed version in tools.
		// I had to remove old one before.

		srcPath, err := filepath.Abs(toolDir + "/" + src)
		if err != nil {
			return installBinary(ctx, tool, info, platform)
		}
>>>>>>> 8ab14f45

	var install bool
	for dst, src := range lo.Assign(bt.Binaries, source.Binaries) {
		if shouldReinstall(bt, platform, src, dst) {
			install = true
			break
		}
	}

	if install {
		if err := bt.install(ctx, platform); err != nil {
			return err
		}
	}

	for dst := range lo.Assign(bt.Binaries, source.Binaries) {
		if bt.Local {
			if err := linkTool(dst); err != nil {
				return err
			}
		}
	}

	return nil
}

func (bt BinaryTool) install(ctx context.Context, platform Platform) (retErr error) {
	source, exists := bt.Sources[platform]
	if !exists {
		panic(errors.Errorf("tool %s is not configured for platform %s", bt.Name, platform))
	}
	ctx = logger.With(ctx, zap.String("tool", string(bt.Name)), zap.String("version", bt.Version),
		zap.String("url", source.URL), zap.Stringer("platform", platform))
	log := logger.Get(ctx)
	log.Info("Installing binaries")

	resp, err := http.DefaultClient.Do(must.HTTPRequest(http.NewRequestWithContext(ctx, http.MethodGet, source.URL, nil)))
	if err != nil {
		return errors.WithStack(err)
	}
	defer resp.Body.Close()

	hasher, expectedChecksum := hasher(source.Hash)
	reader := io.TeeReader(resp.Body, hasher)
	toolDir := toolDir(bt, platform)
	if err := os.RemoveAll(toolDir); err != nil && !os.IsNotExist(err) {
		return err
	}
	if err := os.MkdirAll(toolDir, 0o700); err != nil {
		panic(err)
	}
	defer func() {
		if retErr != nil {
			must.OK(os.RemoveAll(toolDir))
		}
	}()

	if err := save(source.URL, reader, toolDir); err != nil {
		return err
	}

	actualChecksum := fmt.Sprintf("%02x", hasher.Sum(nil))
	if actualChecksum != expectedChecksum {
		return errors.Errorf("checksum does not match for tool %s, expected: %s, actual: %s, url: %s", bt.Name,
			expectedChecksum, actualChecksum, source.URL)
	}

	dstDir := BinariesRootPath(platform)
	for dst, src := range lo.Assign(bt.Binaries, source.Binaries) {
		srcPath := toolDir + "/" + src
		dstPath := dstDir + "/" + dst
		if err := os.Remove(dstPath); err != nil && !os.IsNotExist(err) {
			panic(err)
		}
		must.OK(os.MkdirAll(filepath.Dir(dstPath), 0o700))
		must.OK(os.Chmod(srcPath, 0o700))
		srcLinkPath := filepath.Join(strings.Repeat("../", strings.Count(dst, "/")), "downloads", string(bt.Name)+"-"+bt.Version, src)
		must.OK(os.Symlink(srcLinkPath, dstPath))
		must.Any(filepath.EvalSymlinks(dstPath))
		log.Info("Binary installed to path", zap.String("path", dstPath))
	}

	log.Info("Binaries installed")
	return nil
}

// GoPackageTool is the tool installed using go install command.
type GoPackageTool struct {
	Name    Name
	Version string
	Package string
}

// GetName returns the name of the tool.
func (gpt GoPackageTool) GetName() Name {
	return gpt.Name
}

// GetVersion returns the version of the tool.
func (gpt GoPackageTool) GetVersion() string {
	return gpt.Version
}

// IsLocal tells if tool should be installed locally.
func (gpt GoPackageTool) IsLocal() bool {
	return true
}

// IsCompatible tells if tool is defined for the platform.
func (gpt GoPackageTool) IsCompatible(_ Platform) bool {
	return true
}

// GetBinaries returns binaries defined for the platform.
func (gpt GoPackageTool) GetBinaries(_ Platform) []string {
	return []string{
		"bin/" + filepath.Base(gpt.Package),
	}
}

// Ensure ensures that tool is installed.
func (gpt GoPackageTool) Ensure(ctx context.Context, platform Platform) error {
	binName := filepath.Base(gpt.Package)
	toolDir := toolDir(gpt, platform)
	dst := filepath.Join("bin", binName)
	if shouldReinstall(gpt, platform, binName, dst) {
		cmd := exec.Command(Path("bin/go", PlatformLocal), "install", "-tags=tools", gpt.Package)
		cmd.Dir = "build/tools"
		cmd.Env = append(os.Environ(), "GOBIN="+toolDir)

		if err := libexec.Exec(ctx, cmd); err != nil {
			return err
		}

		srcPath := toolDir + "/" + binName
		dstPath := BinariesRootPath(platform) + "/" + dst
		if err := os.Remove(dstPath); err != nil && !os.IsNotExist(err) {
			panic(err)
		}
		must.OK(os.MkdirAll(filepath.Dir(dstPath), 0o700))
		must.OK(os.Chmod(srcPath, 0o700))
		srcLinkPath := filepath.Join("..", "downloads", string(gpt.Name)+"-"+gpt.Version, binName)
		must.OK(os.Symlink(srcLinkPath, dstPath))
		must.Any(filepath.EvalSymlinks(dstPath))
		logger.Get(ctx).Info("Binary installed to path", zap.String("path", dstPath))
	}

	return linkTool(dst)
}

// Source represents source where tool is fetched from.
type Source struct {
	URL      string
	Hash     string
	Binaries map[string]string
}

// Sources is the map of sources.
type Sources map[Platform]Source

// InstallAll installs all the toolsMap.
func InstallAll(ctx context.Context, deps build.DepsFunc) error {
	for toolName := range toolsMap {
		tool := toolsMap[toolName]
		if tool.IsLocal() {
			if err := tool.Ensure(ctx, PlatformLocal); err != nil {
				return err
			}
		}
	}
	return nil
}

// EnsureProtoc ensures that protoc is available.
func EnsureProtoc(ctx context.Context, deps build.DepsFunc) error {
	return Ensure(ctx, Protoc, PlatformLocal)
}

// EnsureProtocGenDoc ensures that protoc-gen-doc is available.
func EnsureProtocGenDoc(ctx context.Context, deps build.DepsFunc) error {
	return Ensure(ctx, ProtocGenDoc, PlatformLocal)
}

// EnsureProtocGenGRPCGateway ensures that protoc-gen-grpc-gateway is available.
func EnsureProtocGenGRPCGateway(ctx context.Context, deps build.DepsFunc) error {
	return Ensure(ctx, ProtocGenGRPCGateway, PlatformLocal)
}

// EnsureProtocGenGoCosmos ensures that protoc-gen-gocosmos is available.
func EnsureProtocGenGoCosmos(ctx context.Context, deps build.DepsFunc) error {
	return Ensure(ctx, ProtocGenGoCosmos, PlatformLocal)
}

func linkTool(dst string) error {
	relink, err := shouldRelink(dst)
	if err != nil {
		return err
	}

	if !relink {
		return nil
	}

	src := filepath.Join(BinariesRootPath(PlatformLocal), dst)
	if err := os.MkdirAll(filepath.Dir(dst), 0o700); err != nil {
		return errors.WithStack(err)
	}

	if err := os.Remove(dst); err != nil && !errors.Is(err, os.ErrNotExist) {
		return errors.WithStack(err)
	}

	return errors.WithStack(os.Symlink(src, dst))
}

func hasher(hashStr string) (hash.Hash, string) {
	parts := strings.SplitN(hashStr, ":", 2)
	if len(parts) != 2 {
		panic(errors.Errorf("incorrect checksum format: %s", hashStr))
	}
	hashAlgorithm := parts[0]
	checksum := parts[1]

	var hasher hash.Hash
	switch hashAlgorithm {
	case "sha256":
		hasher = sha256.New()
	default:
		panic(errors.Errorf("unsupported hashing algorithm: %s", hashAlgorithm))
	}

	return hasher, strings.ToLower(checksum)
}

func save(url string, reader io.Reader, path string) error {
	switch {
	case strings.HasSuffix(url, ".tar.gz") || strings.HasSuffix(url, ".tgz"):
		var err error
		reader, err = gzip.NewReader(reader)
		if err != nil {
			return errors.WithStack(err)
		}
		return untar(reader, path)
	case strings.HasSuffix(url, ".zip"):
		return unpackZip(reader, path)
	default:
		f, err := os.OpenFile(filepath.Join(path, filepath.Base(url)), os.O_CREATE|os.O_WRONLY|os.O_TRUNC, 0o700)
		if err != nil {
			return errors.WithStack(err)
		}
		defer f.Close()
		_, err = io.Copy(f, reader)
		return errors.WithStack(err)
	}
}

func untar(reader io.Reader, path string) error {
	tr := tar.NewReader(reader)
	for {
		header, err := tr.Next()
		switch {
		case errors.Is(err, io.EOF):
			return nil
		case err != nil:
			return errors.WithStack(err)
		case header == nil:
			continue
		}
		header.Name = path + "/" + header.Name

		// We take mode from header.FileInfo().Mode(), not from header.Mode because they may be in different formats (meaning of bits may be different).
		// header.FileInfo().Mode() returns compatible value.
		mode := header.FileInfo().Mode()

		switch {
		case header.Typeflag == tar.TypeDir:
			if err := os.MkdirAll(header.Name, mode); err != nil && !os.IsExist(err) {
				return errors.WithStack(err)
			}
		case header.Typeflag == tar.TypeReg:
			if err := ensureDir(header.Name); err != nil {
				return err
			}

			f, err := os.OpenFile(header.Name, os.O_CREATE|os.O_WRONLY, mode)
			if err != nil {
				return errors.WithStack(err)
			}
			_, err = io.Copy(f, tr)
			_ = f.Close()
			if err != nil {
				return errors.WithStack(err)
			}
		case header.Typeflag == tar.TypeSymlink:
			if err := ensureDir(header.Name); err != nil {
				return err
			}
			if err := os.Symlink(header.Linkname, header.Name); err != nil {
				return errors.WithStack(err)
			}
		case header.Typeflag == tar.TypeLink:
			header.Linkname = path + "/" + header.Linkname
			if err := ensureDir(header.Name); err != nil {
				return err
			}
			if err := ensureDir(header.Linkname); err != nil {
				return err
			}
			// linked file may not exist yet, so let's create it - it will be overwritten later
			f, err := os.OpenFile(header.Linkname, os.O_CREATE|os.O_EXCL, mode)
			if err != nil {
				if !os.IsExist(err) {
					return errors.WithStack(err)
				}
			} else {
				_ = f.Close()
			}
			if err := os.Link(header.Linkname, header.Name); err != nil {
				return errors.WithStack(err)
			}
		default:
			return errors.Errorf("unsupported file type: %d", header.Typeflag)
		}
	}
}

func unpackZip(reader io.Reader, path string) error {
	// Create a temporary file
	tempFile, err := os.CreateTemp("", "zipfile")
	if err != nil {
		return errors.WithStack(err)
	}
	defer os.Remove(tempFile.Name()) //nolint: errcheck

	// Copy the contents of the reader to the temporary file
	_, err = io.Copy(tempFile, reader)
	if err != nil {
		return errors.WithStack(err)
	}

	// Open the temporary file for reading
	file, err := os.Open(tempFile.Name())
	if err != nil {
		return errors.WithStack(err)
	}
	defer file.Close()

	// Get the file information to obtain its size
	fileInfo, err := file.Stat()
	if err != nil {
		return errors.WithStack(err)
	}
	fileSize := fileInfo.Size()

	// Use the file as a ReaderAt to unpack the zip file
	zipReader, err := zip.NewReader(file, fileSize)
	if err != nil {
		return errors.WithStack(err)
	}

	// Process the files in the zip archive
	for _, zf := range zipReader.File {
		// Open each file in the archive
		rc, err := zf.Open()
		if err != nil {
			return errors.WithStack(err)
		}
		defer rc.Close()

		// Construct the destination path for the file
		destPath := filepath.Join(path, zf.Name)

		// skip empty dirs
		if zf.FileInfo().IsDir() {
			continue
		}

		err = os.MkdirAll(filepath.Dir(destPath), os.ModePerm)
		if err != nil {
			return errors.WithStack(err)
		}

		// Create the file in the destination path
		outputFile, err := os.Create(destPath)
		if err != nil {
			return errors.WithStack(err)
		}
		defer outputFile.Close()

		// Copy the file contents
		_, err = io.Copy(outputFile, rc)
		if err != nil {
			return errors.WithStack(err)
		}
	}

	return nil
}

// CacheDir returns path to cache directory.
func CacheDir() string {
	return must.String(os.UserCacheDir()) + "/crust"
}

func toolDir(tool Tool, platform Platform) string {
	return filepath.Join(BinariesRootPath(platform), "downloads", string(tool.GetName())+"-"+tool.GetVersion())
}

func ensureDir(file string) error {
	if err := os.MkdirAll(filepath.Dir(file), 0o755); !os.IsExist(err) {
		return errors.WithStack(err)
	}
	return nil
}

func shouldReinstall(t Tool, platform Platform, src, dst string) bool {
	toolDir := toolDir(t, platform)

	srcPath, err := filepath.Abs(toolDir + "/" + src)
	if err != nil {
		return true
	}

	dstPath, err := filepath.Abs(filepath.Join(BinariesRootPath(platform), dst))
	if err != nil {
		return true
	}

	realPath, err := filepath.EvalSymlinks(dstPath)
	if err != nil || realPath != srcPath {
		return true
	}

	fInfo, err := os.Stat(realPath)
	if err != nil {
		return true
	}
	if fInfo.Mode()&0o700 == 0 {
		return true
	}

	return false
}

func shouldRelink(dst string) (bool, error) {
	dstPath := filepath.Join(BinariesRootPath(PlatformLocal), dst)

	absSrcPath, err := filepath.Abs(dstPath)
	if err != nil {
		return false, errors.WithStack(err)
	}
	realSrcPath, err := filepath.EvalSymlinks(absSrcPath)
	if err != nil {
		return false, errors.WithStack(err)
	}

	absDstPath, err := filepath.Abs(dst)
	if err != nil {
		return true, nil //nolint:nilerr // this is ok
	}
	realDstPath, err := filepath.EvalSymlinks(absDstPath)
	if err != nil {
		return true, nil //nolint:nilerr // this is ok
	}

	if realSrcPath != realDstPath {
		return true, nil
	}

	return false, nil
}

// Get returns tool definition by its name.
func Get(name Name) (Tool, error) {
	t, exists := toolsMap[name]
	if !exists {
		return nil, errors.Errorf("tool %s does not exist", name)
	}
	return t, nil
}

// CopyToolBinaries moves the toolsMap artifacts from the local cache to the target local location.
// In case the binPath doesn't exist the method will create it.
func CopyToolBinaries(toolName Name, platform Platform, path string, binaryNames ...string) error {
	tool, err := Get(toolName)
	if err != nil {
		return err
	}

	if !tool.IsCompatible(platform) {
		return errors.Errorf("tool %s is not defined for platform %s", toolName, platform)
	}

	if len(binaryNames) == 0 {
		return nil
	}

	storedBinaryNames := map[string]struct{}{}
	// combine binaries
	for _, b := range tool.GetBinaries(platform) {
		storedBinaryNames[b] = struct{}{}
	}

	// initial validation to check that we have all binaries
	for _, binaryName := range binaryNames {
		if _, ok := storedBinaryNames[binaryName]; !ok {
			return errors.Errorf("the binary %q doesn't exist for the requested tool %q", binaryName, toolName)
		}
	}

	for _, binaryName := range binaryNames {
		dstPath := filepath.Join(path, binaryName)

		// create dir from path
		err := os.MkdirAll(filepath.Dir(dstPath), os.ModePerm)
		if err != nil {
			return errors.WithStack(err)
		}

		// copy the file we need
		fr, err := os.Open(Path(binaryName, platform))
		if err != nil {
			return errors.WithStack(err)
		}
		defer fr.Close()
		fw, err := os.OpenFile(dstPath, os.O_CREATE|os.O_TRUNC|os.O_WRONLY, 0o777)
		if err != nil {
			return errors.WithStack(err)
		}
		defer fw.Close()
		if _, err = io.Copy(fw, fr); err != nil {
			return errors.WithStack(err)
		}
	}

	return nil
}

// BinariesRootPath returns the root path of cached binaries.
func BinariesRootPath(platform Platform) string {
	return filepath.Join(CacheDir(), "bin", platform.String())
}

// Path returns path to the installed binary.
func Path(binary string, platform Platform) string {
	return must.String(filepath.Abs(must.String(filepath.EvalSymlinks(filepath.Join(BinariesRootPath(platform), binary)))))
<<<<<<< HEAD
}

// Ensure ensures tool exists for the platform.
func Ensure(ctx context.Context, toolName Name, platform Platform) error {
	tool, err := Get(toolName)
	if err != nil {
		return err
	}
	return tool.Ensure(ctx, platform)
=======
>>>>>>> 8ab14f45
}<|MERGE_RESOLUTION|>--- conflicted
+++ resolved
@@ -35,7 +35,7 @@
 	Aarch64LinuxMuslCross Name = "aarch64-linux-musl-cross"
 	LibWASMMuslC          Name = "libwasmvm_muslc"
 	Gaia                  Name = "gaia"
-<<<<<<< HEAD
+	Osmosis               Name = "osmosis"
 	RelayerCosmos         Name = "relayercosmos"
 	Hermes                Name = "hermes"
 	CoredV202             Name = "cored-v2.0.2"
@@ -43,25 +43,12 @@
 	ProtocGenDoc          Name = "protoc-gen-doc"
 	ProtocGenGRPCGateway  Name = "protoc-gen-grpc-gateway"
 	ProtocGenGoCosmos     Name = "protoc-gen-gocosmos"
-=======
-	Osmosis               Name = "osmosis"
-	RelayerCosmos         Name = "relayercosmos"
-	Hermes                Name = "hermes"
-	CoredV100             Name = "cored-v1.0.0"
-	CoredV200             Name = "cored-v2.0.0"
-	Protoc                Name = "protoc"
-	ProtocGenDoc          Name = "protoc-gen-doc"
->>>>>>> 8ab14f45
 )
 
 var tools = []Tool{
 	// https://go.dev/dl/
-<<<<<<< HEAD
 	BinaryTool{
 		Name:    Go,
-=======
-	Go: {
->>>>>>> 8ab14f45
 		Version: "1.21.0",
 		Local:   true,
 		Sources: Sources{
@@ -85,12 +72,8 @@
 	},
 
 	// https://github.com/golangci/golangci-lint/releases/
-<<<<<<< HEAD
 	BinaryTool{
 		Name:    GolangCI,
-=======
-	GolangCI: {
->>>>>>> 8ab14f45
 		Version: "1.54.0",
 		Local:   true,
 		Sources: Sources{
@@ -144,12 +127,8 @@
 	},
 
 	// https://github.com/cosmos/cosmos-sdk/releases
-<<<<<<< HEAD
 	BinaryTool{
 		Name:    Cosmovisor,
-=======
-	Cosmovisor: {
->>>>>>> 8ab14f45
 		Version: "1.5.0",
 		Sources: Sources{
 			PlatformDockerAMD64: {
@@ -167,12 +146,8 @@
 	},
 
 	// http://musl.cc/#binaries
-<<<<<<< HEAD
 	BinaryTool{
 		Name:    Aarch64LinuxMuslCross,
-=======
-	Aarch64LinuxMuslCross: {
->>>>>>> 8ab14f45
 		Version: "11.2.1",
 		Sources: Sources{
 			PlatformDockerAMD64: {
@@ -210,12 +185,8 @@
 
 	// https://github.com/cosmos/gaia/releases
 	// Before upgrading verify in go.mod that they use the same version of IBC
-<<<<<<< HEAD
 	BinaryTool{
 		Name:    Gaia,
-=======
-	Gaia: {
->>>>>>> 8ab14f45
 		Version: "v11.0.0",
 		Sources: Sources{
 			PlatformDockerAMD64: {
@@ -228,10 +199,6 @@
 			PlatformDockerARM64: {
 				URL:  "https://github.com/cosmos/gaia/releases/download/v11.0.0/gaiad-v11.0.0-linux-arm64",
 				Hash: "sha256:688e3ae4aa5ed91978f537798e012322336c7309fe5ee9169fdd607ab6c348b8",
-<<<<<<< HEAD
-				Binaries: map[string]string{
-					"bin/gaiad": "gaiad-v11.0.0-linux-arm64",
-=======
 				Binaries: map[string]string{
 					"bin/gaiad": "gaiad-v11.0.0-linux-arm64",
 				},
@@ -260,8 +227,8 @@
 		},
 	},
 
-	// https://github.com/osmosis-labs/osmosis/releases
-	Osmosis: {
+	BinaryTool{
+		Name:    Osmosis,
 		Version: "16.1.1",
 		Sources: Sources{
 			PlatformDockerAMD64: {
@@ -297,7 +264,6 @@
 				Hash: "sha256:c743da4d3632a2bc3ea0ce784bbd13383492a4a34d53295eb2c96987bacf8e8c",
 				Binaries: map[string]string{
 					"bin/osmosisd": "osmosisd-16.1.1-darwin-arm64",
->>>>>>> 8ab14f45
 				},
 			},
 		},
@@ -327,12 +293,8 @@
 
 	// FIXME (wojtek): When using v2.4.0 tests TestIBCTransferFromSmartContract and TestIBCAssetFTSendCommissionAndBurnRate don't pass.
 
-<<<<<<< HEAD
 	//  {
 	//  Name: RelayerCosmos,
-=======
-	// RelayerCosmos: {
->>>>>>> 8ab14f45
 	//	Version: "v2.4.0",
 	//	Sources: Sources{
 	//		PlatformDockerAMD64: {
@@ -353,12 +315,8 @@
 	// },
 
 	// https://github.com/informalsystems/hermes/releases
-<<<<<<< HEAD
 	BinaryTool{
 		Name:    Hermes,
-=======
-	Hermes: {
->>>>>>> 8ab14f45
 		Version: "v1.6.0",
 		Sources: Sources{
 			PlatformDockerAMD64: {
@@ -408,13 +366,8 @@
 				},
 			},
 			PlatformDockerARM64: {
-<<<<<<< HEAD
 				URL:  "https://github.com/CoreumFoundation/coreum/releases/download/v2.0.2/cored-linux-arm64",
 				Hash: "sha256:35e261eb3b87c833c30174e6b8667a6155f5962441275d443157e209bbb0bf0d",
-=======
-				URL:  "https://github.com/CoreumFoundation/coreum/releases/download/v2.0.0/cored-linux-arm64",
-				Hash: "sha256:c082eeebbc206633f1b71ef9c16a7f390f5ea5b27ce06c735ed7a632f38b5891",
->>>>>>> 8ab14f45
 				Binaries: map[string]string{
 					"bin/cored-v2.0.2": "cored-linux-arm64",
 				},
@@ -423,12 +376,8 @@
 	},
 
 	// https://github.com/protocolbuffers/protobuf/releases
-<<<<<<< HEAD
 	BinaryTool{
 		Name:    Protoc,
-=======
-	Protoc: {
->>>>>>> 8ab14f45
 		Version: "v24.0",
 		Local:   true,
 		Sources: Sources{
@@ -588,22 +537,9 @@
 		return errors.Errorf("tool %s is not configured for platform %s", bt.Name, platform)
 	}
 
-<<<<<<< HEAD
 	// TODO: we should also verify that checksum of binary matches & if it doesn't - reinstall it.
 	// If I'm not mistaken, crust wasn't downloading new cosmovisor binary when I changed version in toolsMap.
 	// I had to remove old one before.
-=======
-	toolDir := toolDir(tool, platform)
-	for dst, src := range lo.Assign(info.Binaries, source.Binaries) {
-		// todo: IMO in this loop we should also verify that checksum of binary matches & if it doesn't - reinstall it.
-		// If I'm not mistaken, crust wasn't downloading new cosmovisor binary when I changed version in tools.
-		// I had to remove old one before.
-
-		srcPath, err := filepath.Abs(toolDir + "/" + src)
-		if err != nil {
-			return installBinary(ctx, tool, info, platform)
-		}
->>>>>>> 8ab14f45
 
 	var install bool
 	for dst, src := range lo.Assign(bt.Binaries, source.Binaries) {
@@ -1150,7 +1086,6 @@
 // Path returns path to the installed binary.
 func Path(binary string, platform Platform) string {
 	return must.String(filepath.Abs(must.String(filepath.EvalSymlinks(filepath.Join(BinariesRootPath(platform), binary)))))
-<<<<<<< HEAD
 }
 
 // Ensure ensures tool exists for the platform.
@@ -1160,6 +1095,4 @@
 		return err
 	}
 	return tool.Ensure(ctx, platform)
-=======
->>>>>>> 8ab14f45
 }