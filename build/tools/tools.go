--- conflicted
+++ resolved
@@ -25,17 +25,6 @@
 
 // Tool names.
 const (
-<<<<<<< HEAD
-	Go           Name = "go"
-	GolangCI     Name = "golangci"
-	Ignite       Name = "ignite"
-	Cosmovisor   Name = "cosmovisor"
-	LibWASMMuslC Name = "libwasmvm_muslc"
-	Gaia         Name = "gaia"
-	Relayer      Name = "relayer"
-	Hermes       Name = "hermes"
-	CoredV100    Name = "cored-v1.0.0"
-=======
 	Go            Name = "go"
 	GolangCI      Name = "golangci"
 	Ignite        Name = "ignite"
@@ -45,7 +34,6 @@
 	RelayerCosmos Name = "relayercosmos"
 	Hermes        Name = "hermes"
 	CoredV100     Name = "cored-v1.0.0"
->>>>>>> 7d10db32
 )
 
 var tools = map[Name]Tool{
