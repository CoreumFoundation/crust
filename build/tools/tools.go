--- conflicted
+++ resolved
@@ -55,31 +55,17 @@
 		Version: "1.21.4",
 		Local:   true,
 		Sources: Sources{
-<<<<<<< HEAD
 			TargetPlatformLinuxAMD64: {
-				URL:  "https://go.dev/dl/go1.21.0.linux-amd64.tar.gz",
-				Hash: "sha256:d0398903a16ba2232b389fb31032ddf57cac34efda306a0eebac34f0965a0742",
-			},
-			TargetPlatformDarwinAMD64: {
-				URL:  "https://go.dev/dl/go1.21.0.darwin-amd64.tar.gz",
-				Hash: "sha256:b314de9f704ab122c077d2ec8e67e3670affe8865479d1f01991e7ac55d65e70",
-			},
-			TargetPlatformDarwinARM64: {
-				URL:  "https://go.dev/dl/go1.21.0.darwin-arm64.tar.gz",
-				Hash: "sha256:3aca44de55c5e098de2f406e98aba328898b05d509a2e2a356416faacf2c4566",
-=======
-			PlatformLinuxAMD64: {
 				URL:  "https://go.dev/dl/go1.21.4.linux-amd64.tar.gz",
 				Hash: "sha256:73cac0215254d0c7d1241fa40837851f3b9a8a742d0b54714cbdfb3feaf8f0af",
 			},
-			PlatformDarwinAMD64: {
+			TargetPlatformDarwinAMD64: {
 				URL:  "https://go.dev/dl/go1.21.4.darwin-amd64.tar.gz",
 				Hash: "sha256:cd3bdcc802b759b70e8418bc7afbc4a65ca73a3fe576060af9fc8a2a5e71c3b8",
 			},
-			PlatformDarwinARM64: {
+			TargetPlatformDarwinARM64: {
 				URL:  "https://go.dev/dl/go1.21.4.darwin-arm64.tar.gz",
 				Hash: "sha256:8b7caf2ac60bdff457dba7d4ff2a01def889592b834453431ae3caecf884f6a5",
->>>>>>> fcf4c366
 			},
 		},
 		Binaries: map[string]string{
@@ -94,41 +80,23 @@
 		Version: "1.55.2",
 		Local:   true,
 		Sources: Sources{
-<<<<<<< HEAD
 			TargetPlatformLinuxAMD64: {
-				URL:  "https://github.com/golangci/golangci-lint/releases/download/v1.54.0/golangci-lint-1.54.0-linux-amd64.tar.gz",
-				Hash: "sha256:a694f19dbfab3ea4d3956cb105d2e74c1dc49cb4c06ece903a3c534bce86b3dc",
-=======
-			PlatformLinuxAMD64: {
 				URL:  "https://github.com/golangci/golangci-lint/releases/download/v1.55.2/golangci-lint-1.55.2-linux-amd64.tar.gz",
 				Hash: "sha256:ca21c961a33be3bc15e4292dc40c98c8dcc5463a7b6768a3afc123761630c09c",
->>>>>>> fcf4c366
 				Binaries: map[string]string{
 					"bin/golangci-lint": "golangci-lint-1.55.2-linux-amd64/golangci-lint",
 				},
 			},
-<<<<<<< HEAD
 			TargetPlatformDarwinAMD64: {
-				URL:  "https://github.com/golangci/golangci-lint/releases/download/v1.54.0/golangci-lint-1.54.0-darwin-amd64.tar.gz",
-				Hash: "sha256:0a76fcb91bca94c0b3bcb931662eafd320fbe458b3a29ce368b0bffbd4eff2fb",
-=======
-			PlatformDarwinAMD64: {
 				URL:  "https://github.com/golangci/golangci-lint/releases/download/v1.55.2/golangci-lint-1.55.2-darwin-amd64.tar.gz",
 				Hash: "sha256:632e96e6d5294fbbe7b2c410a49c8fa01c60712a0af85a567de85bcc1623ea21",
->>>>>>> fcf4c366
 				Binaries: map[string]string{
 					"bin/golangci-lint": "golangci-lint-1.55.2-darwin-amd64/golangci-lint",
 				},
 			},
-<<<<<<< HEAD
 			TargetPlatformDarwinARM64: {
-				URL:  "https://github.com/golangci/golangci-lint/releases/download/v1.54.0/golangci-lint-1.54.0-darwin-arm64.tar.gz",
-				Hash: "sha256:aeb77a00c24720e223ef73da18eea3afb29ea46356db33e1f503c66f2799d387",
-=======
-			PlatformDarwinARM64: {
 				URL:  "https://github.com/golangci/golangci-lint/releases/download/v1.55.2/golangci-lint-1.55.2-darwin-arm64.tar.gz",
 				Hash: "sha256:234463f059249f82045824afdcdd5db5682d0593052f58f6a3039a0a1c3899f6",
->>>>>>> fcf4c366
 				Binaries: map[string]string{
 					"bin/golangci-lint": "golangci-lint-1.55.2-darwin-arm64/golangci-lint",
 				},
@@ -199,67 +167,37 @@
 		Name:    Gaia,
 		Version: "v13.0.2",
 		Sources: Sources{
-<<<<<<< HEAD
 			TargetPlatformLinuxAMD64InDocker: {
-				URL:  "https://github.com/cosmos/gaia/releases/download/v11.0.0/gaiad-v11.0.0-linux-amd64",
-				Hash: "sha256:258df2eec5b22f8baadc988e184fbfd2ae6f9f888e9f4461a110cc365fe86300",
-=======
-			PlatformDockerAMD64: {
 				URL:  "https://github.com/cosmos/gaia/releases/download/v13.0.2/gaiad-v13.0.2-linux-amd64",
 				Hash: "sha256:729a55b29857fedfe1271f26e1fdf2cb12d2c6515c2ad0d9bbe432a81ae43df8",
->>>>>>> fcf4c366
 				Binaries: map[string]string{
 					"bin/gaiad": "gaiad-v13.0.2-linux-amd64",
 				},
 			},
-<<<<<<< HEAD
 			TargetPlatformLinuxARM64InDocker: {
-				URL:  "https://github.com/cosmos/gaia/releases/download/v11.0.0/gaiad-v11.0.0-linux-arm64",
-				Hash: "sha256:688e3ae4aa5ed91978f537798e012322336c7309fe5ee9169fdd607ab6c348b8",
-=======
-			PlatformDockerARM64: {
 				URL:  "https://github.com/cosmos/gaia/releases/download/v13.0.2/gaiad-v13.0.2-linux-arm64",
 				Hash: "sha256:9bfbe0d5212fa3cdabe34b75b42e1420f50fe8aff64ec9247dcbc5942969e333",
->>>>>>> fcf4c366
 				Binaries: map[string]string{
 					"bin/gaiad": "gaiad-v13.0.2-linux-arm64",
 				},
 			},
-<<<<<<< HEAD
 			TargetPlatformLinuxAMD64: {
-				URL:  "https://github.com/cosmos/gaia/releases/download/v11.0.0/gaiad-v11.0.0-linux-amd64",
-				Hash: "sha256:258df2eec5b22f8baadc988e184fbfd2ae6f9f888e9f4461a110cc365fe86300",
-=======
-			PlatformLinuxAMD64: {
 				URL:  "https://github.com/cosmos/gaia/releases/download/v13.0.2/gaiad-v13.0.2-linux-amd64",
 				Hash: "sha256:729a55b29857fedfe1271f26e1fdf2cb12d2c6515c2ad0d9bbe432a81ae43df8",
->>>>>>> fcf4c366
 				Binaries: map[string]string{
 					"bin/gaiad": "gaiad-v13.0.2-linux-amd64",
 				},
 			},
-<<<<<<< HEAD
 			TargetPlatformDarwinAMD64: {
-				URL:  "https://github.com/cosmos/gaia/releases/download/v11.0.0/gaiad-v11.0.0-darwin-amd64",
-				Hash: "sha256:f115875122386496254905a1de0c0cb45f1b731536281586f77a41be55458505",
-=======
-			PlatformDarwinAMD64: {
 				URL:  "https://github.com/cosmos/gaia/releases/download/v13.0.2/gaiad-v13.0.2-darwin-amd64",
 				Hash: "sha256:910b515369b0cfa8eecc54f2f930fd5de2634b7106825b62f4c4c563fe2a6a07",
->>>>>>> fcf4c366
 				Binaries: map[string]string{
 					"bin/gaiad": "gaiad-v13.0.2-darwin-amd64",
 				},
 			},
-<<<<<<< HEAD
 			TargetPlatformDarwinARM64: {
-				URL:  "https://github.com/cosmos/gaia/releases/download/v11.0.0/gaiad-v11.0.0-darwin-arm64",
-				Hash: "sha256:53d0ffe4d8353e51d0be543edf764de033e24d703d4c408244a141e635b27628",
-=======
-			PlatformDarwinARM64: {
 				URL:  "https://github.com/cosmos/gaia/releases/download/v13.0.2/gaiad-v13.0.2-darwin-arm64",
 				Hash: "sha256:5a148b56bec7d9ef23d21778725eedb9bc70eaa6a61155b22947216812a17369",
->>>>>>> fcf4c366
 				Binaries: map[string]string{
 					"bin/gaiad": "gaiad-v13.0.2-darwin-arm64",
 				},
@@ -272,53 +210,18 @@
 		Name:    Osmosis,
 		Version: "20.2.1",
 		Sources: Sources{
-<<<<<<< HEAD
 			TargetPlatformLinuxAMD64InDocker: {
-				URL:  "https://github.com/osmosis-labs/osmosis/releases/download/v16.1.1/osmosisd-16.1.1-linux-amd64",
-				Hash: "sha256:0ec66e32584fff24b6d62fc9938c69ff1a1bbdd8641d2ec9e0fd084aaa767ed3",
-=======
-			PlatformDockerAMD64: {
 				URL:  "https://github.com/osmosis-labs/osmosis/releases/download/v20.2.1/osmosisd-20.2.1-linux-amd64",
 				Hash: "sha256:4e60a870861ca17819fbcb49fff981b5731ec1121d7cbab43987c5f04ff099fa",
->>>>>>> fcf4c366
 				Binaries: map[string]string{
 					"bin/osmosisd": "osmosisd-20.2.1-linux-amd64",
 				},
 			},
-<<<<<<< HEAD
 			TargetPlatformLinuxARM64InDocker: {
-				URL:  "https://github.com/osmosis-labs/osmosis/releases/download/v16.1.1/osmosisd-16.1.1-linux-arm64",
-				Hash: "sha256:e2ccc743dd66da91d1df1ae4ecf92b36d658575f4ff507d5056eb640804e0401",
-				Binaries: map[string]string{
-					"bin/osmosisd": "osmosisd-16.1.1-linux-arm64",
-				},
-			},
-			TargetPlatformLinuxAMD64: {
-				URL:  "https://github.com/osmosis-labs/osmosis/releases/download/v16.1.1/osmosisd-16.1.1-linux-amd64",
-				Hash: "sha256:0ec66e32584fff24b6d62fc9938c69ff1a1bbdd8641d2ec9e0fd084aaa767ed3",
-				Binaries: map[string]string{
-					"bin/osmosisd": "osmosisd-16.1.1-linux-amd64",
-				},
-			},
-			TargetPlatformDarwinAMD64: {
-				URL:  "https://github.com/osmosis-labs/osmosis/releases/download/v16.1.1/osmosisd-16.1.1-darwin-amd64",
-				Hash: "sha256:d856ebda9c31f052d10a78443967a93374f2033292f0afdb6434b82b4ed79790",
-				Binaries: map[string]string{
-					"bin/osmosisd": "osmosisd-16.1.1-darwin-amd64",
-				},
-			},
-			TargetPlatformDarwinARM64: {
-				URL:  "https://github.com/osmosis-labs/osmosis/releases/download/v16.1.1/osmosisd-16.1.1-darwin-arm64",
-				Hash: "sha256:c743da4d3632a2bc3ea0ce784bbd13383492a4a34d53295eb2c96987bacf8e8c",
-				Binaries: map[string]string{
-					"bin/osmosisd": "osmosisd-16.1.1-darwin-arm64",
-=======
-			PlatformDockerARM64: {
 				URL:  "https://github.com/osmosis-labs/osmosis/releases/download/v20.2.1/osmosisd-20.2.1-linux-arm64",
 				Hash: "sha256:4e7fe2cc369a9eef28a8083414c2d7e0a8cb5eb5b75e913ded06ee457dff62bb",
 				Binaries: map[string]string{
 					"bin/osmosisd": "osmosisd-20.2.1-linux-arm64",
->>>>>>> fcf4c366
 				},
 			},
 		},
@@ -329,23 +232,13 @@
 		Name:    Hermes,
 		Version: "v1.7.1",
 		Sources: Sources{
-<<<<<<< HEAD
 			TargetPlatformLinuxAMD64InDocker: {
-				URL:  "https://github.com/informalsystems/hermes/releases/download/v1.6.0/hermes-v1.6.0-x86_64-unknown-linux-gnu.tar.gz",
-				Hash: "sha256:20d2798e221a6b90956bfd237bb171b5ca5fd3e1368fb58d4fbac3dc0093aadb",
-			},
-			TargetPlatformLinuxARM64InDocker: {
-				URL:  "https://github.com/informalsystems/hermes/releases/download/v1.6.0/hermes-v1.6.0-aarch64-unknown-linux-gnu.tar.gz",
-				Hash: "sha256:3d4939aef95886d5016f1346de62a16e18469326ecf9b1159aa571ab8682b38d",
-=======
-			PlatformDockerAMD64: {
 				URL:  "https://github.com/informalsystems/hermes/releases/download/v1.7.1/hermes-v1.7.1-x86_64-unknown-linux-gnu.tar.gz",
 				Hash: "sha256:10eff785eeb59f730eaa452ebc89236a6ae6aa30be47fcac95cb89682a77decc",
 			},
-			PlatformDockerARM64: {
+			TargetPlatformLinuxARM64InDocker: {
 				URL:  "https://github.com/informalsystems/hermes/releases/download/v1.7.1/hermes-v1.7.1-aarch64-unknown-linux-gnu.tar.gz",
 				Hash: "sha256:ecbac11a1ea48ae587ddd4a7abc6a464d706fc1e2efd2f5e1441c72c7570e46a",
->>>>>>> fcf4c366
 			},
 		},
 		Binaries: map[string]string{
@@ -401,41 +294,23 @@
 		Version: "v1.28.0",
 		Local:   true,
 		Sources: Sources{
-<<<<<<< HEAD
 			TargetPlatformLinuxAMD64: {
-				URL:  "https://github.com/bufbuild/buf/releases/download/v1.27.2/buf-Linux-x86_64",
-				Hash: "sha256:512893e5802eff80611104fb0aa75cc3729d95ef7697deddf5e7e86f468408b3",
-=======
-			PlatformLinuxAMD64: {
 				URL:  "https://github.com/bufbuild/buf/releases/download/v1.28.0/buf-Linux-x86_64",
 				Hash: "sha256:97dc21ba30be34e2d4d11ee5fa4454453f635c8f5476bfe4cbca58420eb20299",
->>>>>>> fcf4c366
 				Binaries: map[string]string{
 					"bin/buf": "buf-Linux-x86_64",
 				},
 			},
-<<<<<<< HEAD
 			TargetPlatformDarwinAMD64: {
-				URL:  "https://github.com/bufbuild/buf/releases/download/v1.27.2/buf-Darwin-x86_64",
-				Hash: "sha256:7f22d4e102b91624fd8bc18899a0c0c467790ab12b421a21617fad8a9ca7d5b6",
-=======
-			PlatformDarwinAMD64: {
 				URL:  "https://github.com/bufbuild/buf/releases/download/v1.28.0/buf-Darwin-x86_64",
 				Hash: "sha256:577fd9fe2e38693b690c88837f70503640897763376195404651f7071493a21a",
->>>>>>> fcf4c366
 				Binaries: map[string]string{
 					"bin/buf": "buf-Darwin-x86_64",
 				},
 			},
-<<<<<<< HEAD
 			TargetPlatformDarwinARM64: {
-				URL:  "https://github.com/bufbuild/buf/releases/download/v1.27.2/buf-Darwin-arm64",
-				Hash: "sha256:1d8a49c12890830bdeb2839b4903af4695700a11c787c4e2f683a1eb3352badd",
-=======
-			PlatformDarwinARM64: {
 				URL:  "https://github.com/bufbuild/buf/releases/download/v1.28.0/buf-Darwin-arm64",
 				Hash: "sha256:8e51a9c3e09def469969002c15245cfbf1e7d8f878ddc5205125b8107a22cfbf",
->>>>>>> fcf4c366
 				Binaries: map[string]string{
 					"bin/buf": "buf-Darwin-arm64",
 				},
@@ -449,31 +324,17 @@
 		Version: "v25.0",
 		Local:   true,
 		Sources: Sources{
-<<<<<<< HEAD
 			TargetPlatformLinuxAMD64: {
-				URL:  "https://github.com/protocolbuffers/protobuf/releases/download/v24.0/protoc-24.0-linux-x86_64.zip",
-				Hash: "sha256:4feef12d91c4e452eac8c45bd11f43d51541db7fc6c18b4ca7bdd38af52c9d15",
-			},
-			TargetPlatformDarwinAMD64: {
-				URL:  "https://github.com/protocolbuffers/protobuf/releases/download/v24.0/protoc-24.0-osx-x86_64.zip",
-				Hash: "sha256:c438ae68427aa848f4e2dbf7d6cbd4e6a13e30a6bcc61007fd95cfc90451264a",
-			},
-			TargetPlatformDarwinARM64: {
-				URL:  "https://github.com/protocolbuffers/protobuf/releases/download/v24.0/protoc-24.0-osx-aarch_64.zip",
-				Hash: "sha256:e4cc0739f0f8ae31633fb11335f11e6fbe067ecda8fd1b4716e80cfe3661ee1d",
-=======
-			PlatformLinuxAMD64: {
 				URL:  "https://github.com/protocolbuffers/protobuf/releases/download/v25.0/protoc-25.0-linux-x86_64.zip",
 				Hash: "sha256:d26c4efe0eae3066bb560625b33b8fc427f55bd35b16f246b7932dc851554e67",
 			},
-			PlatformDarwinAMD64: {
+			TargetPlatformDarwinAMD64: {
 				URL:  "https://github.com/protocolbuffers/protobuf/releases/download/v25.0/protoc-25.0-osx-x86_64.zip",
 				Hash: "sha256:15eefb30ba913e8dc4dd21d2ccb34ce04a2b33124f7d9460e5fd815a5d6459e3",
 			},
-			PlatformDarwinARM64: {
+			TargetPlatformDarwinARM64: {
 				URL:  "https://github.com/protocolbuffers/protobuf/releases/download/v25.0/protoc-25.0-osx-aarch_64.zip",
 				Hash: "sha256:76a997df5dacc0608e880a8e9069acaec961828a47bde16c06116ed2e570588b",
->>>>>>> fcf4c366
 			},
 		},
 		Binaries: map[string]string{
