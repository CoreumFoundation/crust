--- conflicted
+++ resolved
@@ -179,12 +179,8 @@
 	// https://github.com/cosmos/gaia/releases
 	// Before upgrading verify in go.mod that they use the same version of IBC
 	Gaia: {
-<<<<<<< HEAD
-		Version: "v10.0.1",
+		Version: "v11.0.0",
 		Local:   true,
-=======
-		Version: "v11.0.0",
->>>>>>> 49ae998f
 		Sources: Sources{
 			PlatformDockerAMD64: {
 				URL:  "https://github.com/cosmos/gaia/releases/download/v11.0.0/gaiad-v11.0.0-linux-amd64",
