--- conflicted
+++ resolved
@@ -81,12 +81,12 @@
 	return nil
 }
 
-<<<<<<< HEAD
+func releaseImages(ctx context.Context, deps build.DepsFunc) error {
+	deps(coreum.ReleaseCoredImage)
+	return nil
+}
+
 func generate(ctx context.Context, deps build.DepsFunc) error {
 	deps(coreum.Generate)
-=======
-func releaseImages(ctx context.Context, deps build.DepsFunc) error {
-	deps(coreum.ReleaseCoredImage)
->>>>>>> 6273fe83
 	return nil
 }