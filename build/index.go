--- conflicted
+++ resolved
@@ -7,26 +7,14 @@
 
 // Commands is a definition of commands available in build system
 var Commands = map[string]interface{}{
-<<<<<<< HEAD
 	"build":           buildAll,
 	"build/crust":     buildCrust,
 	"build/cored":     buildCored,
 	"build/znet":      buildZNet,
 	"build/zstress":   buildZStress,
 	"build/contracts": buildContracts,
-	"lint":            lint,
-	"setup":           installTools,
-	"test":            goTest,
-	"tidy":            goModTidy,
-=======
-	"build":         buildAll,
-	"build/crust":   buildCrust,
-	"build/cored":   buildCored,
-	"build/znet":    buildZNet,
-	"build/zstress": buildZStress,
-	"lint":          golang.Lint,
-	"setup":         tools.InstallAll,
-	"test":          golang.Test,
-	"tidy":          golang.Tidy,
->>>>>>> 8f07c0bf
+	"lint":            golang.Lint,
+	"setup":           tools.InstallAll,
+	"test":            golang.Test,
+	"tidy":            golang.Tidy,
 }