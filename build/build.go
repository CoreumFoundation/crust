--- conflicted
+++ resolved
@@ -29,22 +29,8 @@
 
 func buildCored(ctx context.Context, deps build.DepsFunc) error {
 	deps(ensureGo, ensureCoreumRepo)
-<<<<<<< HEAD
 
-	pkg := "../coreum/cmd/cored"
-
-	// FIXME (wojciech): Remove this code once `cored` package is moved to root directory of the repository after migration
-	if _, err := os.Stat(pkg); err != nil {
-		if !os.IsNotExist(err) {
-			return errors.WithStack(err)
-		}
-		pkg = "../coreum/cored/cmd/cored"
-	}
-
-	return buildNativeAndDocker(ctx, pkg, "bin/cored", true)
-=======
-	return buildNativeAndDocker(ctx, "../coreum/cmd/cored", "bin/cored")
->>>>>>> c8687906
+	return buildNativeAndDocker(ctx, "../coreum/cmd/cored", "bin/cored", true)
 }
 
 func buildCrust(ctx context.Context, deps build.DepsFunc) error {
@@ -54,20 +40,14 @@
 
 func buildZNet(ctx context.Context, deps build.DepsFunc) error {
 	deps(ensureGo)
-<<<<<<< HEAD
-	return goBuildPkg(ctx, "crust/cmd/znet", runtime.GOOS, "bin/.cache/znet", false)
-=======
-	return goBuildPkg(ctx, "cmd/znet", runtime.GOOS, "bin/.cache/znet")
->>>>>>> c8687906
+
+	return goBuildPkg(ctx, "cmd/znet", runtime.GOOS, "bin/.cache/znet", false)
 }
 
 func buildZStress(ctx context.Context, deps build.DepsFunc) error {
 	deps(ensureGo)
-<<<<<<< HEAD
-	return buildNativeAndDocker(ctx, "crust/cmd/zstress", "bin/.cache/zstress", false)
-=======
-	return buildNativeAndDocker(ctx, "cmd/zstress", "bin/.cache/zstress")
->>>>>>> c8687906
+
+	return buildNativeAndDocker(ctx, "cmd/zstress", "bin/.cache/zstress", false)
 }
 
 func ensureAllRepos(deps build.DepsFunc) {
